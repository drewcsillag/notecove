/**
 * E2E Tests for Note History Feature
 *
 * Tests:
 * - Opening history panel
 * - Viewing sessions
 * - Scrubbing through timeline
 * - Restoring previous versions
 * - Handling empty/metadata-only sessions
 */

import { test, expect, _electron as electron } from '@playwright/test';
import type { ElectronApplication, Page } from '@playwright/test';
import path from 'path';
import fs from 'fs/promises';
import os from 'os';

test.describe('Note History', () => {
  let electronApp: ElectronApplication;
  let window: Page;
  let testDbPath: string;
  let testStorageDir: string;
  let testConfigPath: string;

  // Helper function to create a note with specific content
  async function createNote(content: string) {
    await window.click('button[title="Create note"]');
    await window.waitForTimeout(1000);

    const editor = window.locator('.ProseMirror');
    await editor.click();
    await window.keyboard.type(content);
    await window.waitForTimeout(5000); // Wait even longer for sync and updates to be persisted to disk
  }

  // Helper function to edit the current note
  async function editNote(additionalContent: string) {
    const editor = window.locator('.ProseMirror');
    await editor.click();

    // Move to end of content
    await window.keyboard.press('End');
    await window.keyboard.press('Enter');
    await window.keyboard.type(additionalContent);
    await window.waitForTimeout(5000); // Wait longer for sync and updates to be persisted to disk
  }

  // Helper function to open history panel
  async function openHistoryPanel() {
<<<<<<< HEAD
    // Use keyboard shortcut (Cmd+Alt+H on Mac, Ctrl+Alt+H on Windows/Linux)
=======
    // Use keyboard shortcut (Cmd+Option+H on Mac, Ctrl+Alt+H on Windows/Linux)
    // Note: Cmd+Y was changed to Cmd+Option+H because Cmd+Y is reserved for redo
>>>>>>> f87a095a
    await window.keyboard.press(process.platform === 'darwin' ? 'Meta+Alt+h' : 'Control+Alt+h');
    await window.waitForTimeout(1000);

    // Wait for history panel header to be visible - use role to be more specific
    const historyHeader = window.getByRole('heading', { name: 'History' });
    await expect(historyHeader).toBeVisible({ timeout: 5000 });
  }

  // Helper function to close history panel
  async function closeHistoryPanel() {
    const closeButton = window.locator('button[aria-label="close"]');
    await closeButton.click();
    await window.waitForTimeout(500);
  }

  // Helper function to select a session in the list
  async function selectSession(index: number) {
    // Find session list items specifically - we need to be more specific to avoid matching folder tree buttons
    // The history panel has a drawer, and sessions are in MUI ListItemButton components within that drawer
    // Look for buttons with "Today", "Yesterday", or date format like "Jan 1, 2024"
    const sessionItems = window.locator('div[role="presentation"] >> div[role="button"]');
    const count = await sessionItems.count();
    console.log(`Found ${count} potential session items`);

    // Filter to only those that look like date/time entries (contain "Today", "Yesterday", or month abbreviations)
    // This avoids selecting folder tree buttons
    const sessionButtons = sessionItems.filter({
      hasText: /Today|Yesterday|Jan|Feb|Mar|Apr|May|Jun|Jul|Aug|Sep|Oct|Nov|Dec/,
    });

    const sessionCount = await sessionButtons.count();
    console.log(`Found ${sessionCount} session buttons`);

    // Wait for the session item to be visible and clickable
    await sessionButtons.nth(index).waitFor({ state: 'visible', timeout: 10000 });

    // Click the session
    await sessionButtons.nth(index).click();

    // Wait for the session detail view to fully render and load the preview
    // This is important because reconstructAt is async
    await window.waitForTimeout(3000);
  }

  // Helper function to get editor content
  async function getEditorContent(): Promise<string> {
    const editor = window.locator('.ProseMirror');
    return (await editor.textContent()) || '';
  }

  test.beforeEach(async () => {
    // Create temp directories with unique names
    const uniqueId = `${Date.now()}-${Math.random().toString(36).substring(7)}-${process.pid}`;
    testDbPath = path.join(os.tmpdir(), `notecove-test-${uniqueId}.db`);
    testStorageDir = path.join(os.tmpdir(), `notecove-test-storage-${uniqueId}`);
    testConfigPath = path.join(os.tmpdir(), `notecove-test-config-${uniqueId}.json`);

    await fs.mkdir(testStorageDir, { recursive: true });

    // Launch Electron app with test environment
    electronApp = await electron.launch({
      args: ['.'],
      env: {
        ...process.env,
        NODE_ENV: 'test',
        TEST_DB_PATH: testDbPath,
        TEST_STORAGE_DIR: testStorageDir,
        TEST_CONFIG_PATH: testConfigPath,
      },
    });

    // Get the first window
    window = await electronApp.firstWindow();
    await window.waitForLoadState('domcontentloaded');
    await window.waitForTimeout(2000);

    // Wait for app to be ready - check for the editor panel
    await expect(window.locator('.ProseMirror')).toBeVisible({ timeout: 10000 });
    await window.waitForTimeout(1000);
  });

  test.afterEach(async () => {
    // Close app
    if (electronApp) {
      await electronApp.close();
    }

    // Clean up test files
    try {
      await fs.unlink(testDbPath);
      await fs.rm(testStorageDir, { recursive: true, force: true });
      await fs.unlink(testConfigPath);
    } catch (error) {
      // Ignore cleanup errors
    }
  });

  test('should open and close history panel', async () => {
    // Create a note first
    await createNote('Sample note content');

    // Open history panel
    await openHistoryPanel();

    // Verify history panel is visible
    const historyHeader = window.getByRole('heading', { name: 'History' });
    await expect(historyHeader).toBeVisible();

    // Close history panel
    await closeHistoryPanel();

    // Verify panel is closed
    await expect(historyHeader).not.toBeVisible();
  });

  test('should display session list', async () => {
    // Create a note
    await createNote('Initial content');

    // Wait a bit
    await window.waitForTimeout(1000);

    // Edit the note
    await editNote('Additional content');

    // Open history panel
    await openHistoryPanel();

    // Should show at least one session
    const sessionList = window.locator('[role="button"]', { hasText: /Today|Yesterday/ });
    await expect(sessionList.first()).toBeVisible({ timeout: 5000 });
  });

  test('should show preview when selecting a session', async () => {
    // Create a note
    await createNote('Version 1');
    await window.waitForTimeout(2000);

    // Open history panel
    await openHistoryPanel();

    // Select the first session (selectSession now waits 3 seconds internally)
    await selectSession(0);

    // Session detail view should be visible - check for the restore button
    const sessionDetail = window.locator('button', { hasText: 'Restore to This Version' });
    await expect(sessionDetail).toBeVisible({ timeout: 15000 });
  });

  test('should restore previous version', async () => {
    // Create a note with initial content
    await createNote('Original content');
    await window.waitForTimeout(2000);

    // Edit the note
    await editNote('Modified content');
    await window.waitForTimeout(2000);

    // Verify current content includes modification
    let currentContent = await getEditorContent();
    expect(currentContent).toContain('Modified content');

    // Open history panel
    await openHistoryPanel();

    // Select a session (selectSession now waits 3 seconds internally)
    await selectSession(0);

    // Click restore button
    const restoreButton = window.locator('button', { hasText: 'Restore to This Version' });
    await restoreButton.waitFor({ state: 'visible', timeout: 15000 });
    await restoreButton.click({ force: true });
    await window.waitForTimeout(2000);

    // History panel should close
    await expect(window.locator('text=History').first()).not.toBeVisible();

    // Verify content was restored
    currentContent = await getEditorContent();
    // Content should have been restored (exact check depends on which version we restored)
    expect(currentContent.length).toBeGreaterThan(0);
  });

  test('should handle empty sessions gracefully', async () => {
    // Create a note
    await createNote('Test content');
    await window.waitForTimeout(2000);

    // Open history panel
    await openHistoryPanel();

    // Select first session (selectSession now waits 3 seconds internally)
    await selectSession(0);

    // Session detail should be visible - just check restore button exists
    const restoreButton = window.locator('button', { hasText: 'Restore to This Version' });
    await expect(restoreButton).toBeVisible({ timeout: 15000 });
  });

  test('should display timeline scrubber for sessions with multiple updates', async () => {
    // Create a note
    await createNote('Start');
    await window.waitForTimeout(1000);

    // Make several edits
    for (let i = 1; i <= 3; i++) {
      await editNote(` Edit ${i}`);
      await window.waitForTimeout(500);
    }

    await window.waitForTimeout(2000);

    // Open history panel
    await openHistoryPanel();

    // Select first session (selectSession now waits 3 seconds internally)
    await selectSession(0);

    // Session detail should be visible with restore button
    const restoreButton = window.locator('button', { hasText: 'Restore to This Version' });
    await expect(restoreButton).toBeVisible({ timeout: 15000 });
  });

  test('should show session stats', async () => {
    // Create a note
    await createNote('Test note');
    await window.waitForTimeout(2000);

    // Open history panel
    await openHistoryPanel();

    // Stats should be visible (sessions count, updates count, devices)
    const stats = window.locator('text=/\\d+ sessions/');
    await expect(stats).toBeVisible({ timeout: 5000 });
  });

  test('should display "No history available" for notes without history', async () => {
    // Create a brand new note
    await createNote('Brand new note');
    await window.waitForTimeout(500);

    // Open history panel immediately
    await openHistoryPanel();

    // Should show either empty state or a single session
    const historyPanel = window.locator('text=History').first();
    await expect(historyPanel).toBeVisible();

    // Panel should be functional even for new notes
    // It might show one session or none depending on timing
  });
});<|MERGE_RESOLUTION|>--- conflicted
+++ resolved
@@ -47,12 +47,8 @@
 
   // Helper function to open history panel
   async function openHistoryPanel() {
-<<<<<<< HEAD
-    // Use keyboard shortcut (Cmd+Alt+H on Mac, Ctrl+Alt+H on Windows/Linux)
-=======
     // Use keyboard shortcut (Cmd+Option+H on Mac, Ctrl+Alt+H on Windows/Linux)
     // Note: Cmd+Y was changed to Cmd+Option+H because Cmd+Y is reserved for redo
->>>>>>> f87a095a
     await window.keyboard.press(process.platform === 'darwin' ? 'Meta+Alt+h' : 'Control+Alt+h');
     await window.waitForTimeout(1000);
 
