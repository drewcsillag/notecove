--- conflicted
+++ resolved
@@ -462,14 +462,9 @@
 
     // Verify the list is still present (either table or "no backups" message)
     if (backupCountBefore > 0) {
-<<<<<<< HEAD
       // Should still show backups - allow for minor variance due to timing
       // (e.g., table might still be loading or a backup might have been cleaned up)
-      const backupCountAfter = await window.locator('table tbody tr').count();
-=======
-      // Should still show the same backups
       const backupCountAfter = await backupTable.locator('tbody tr').count();
->>>>>>> bbfacf0d
       console.log('Backup count after refresh:', backupCountAfter);
       // Allow count to be within +/- 5 of the original (accounts for race conditions)
       expect(backupCountAfter).toBeGreaterThan(0);
