--- conflicted
+++ resolved
@@ -348,11 +348,8 @@
     const allNotesFolder = window.locator('[aria-label="All Notes"]').first();
     await allNotesFolder.click();
     await window.waitForTimeout(1000);
-<<<<<<< HEAD
     // Verify we're on All Notes by checking the notes panel header
     await expect(window.locator('h6:has-text("Notes")')).toBeVisible({ timeout: 5000 });
-=======
->>>>>>> 57755904
 
     // Create three test notes
     const createButton = window.locator('button[title="Create note"]');
