--- conflicted
+++ resolved
@@ -772,13 +772,14 @@
     },
   },
 
-<<<<<<< HEAD
   window: {
     // eslint-disable-next-line @typescript-eslint/require-await
     openNoteInfo: async () => {
       // Not supported in web client - no separate windows
       return { success: false, error: 'Not supported in web client' };
-=======
+    },
+  },
+
   // Image operations via REST API
   image: {
     save: async (sdId: string, data: Uint8Array, mimeType: string) => {
@@ -934,7 +935,6 @@
       } catch {
         return null;
       }
->>>>>>> 5449662f
     },
   },
 };
