/**
 * Browser stub for window.electronAPI
 *
 * This provides a minimal stub implementation that allows the app to load
 * in a browser context. Methods throw errors indicating they need the
 * real web client implementation (to be added in Phase 4).
 *
 * This file is used during the Phase 0 spike to prove the build works.
 */

type StubAsyncFunction = (...args: unknown[]) => Promise<never>;

const notImplemented = (method: string): StubAsyncFunction => {
  return () => {
    throw new Error(`[Browser] ${method} not yet implemented. Web client coming in Phase 4.`);
  };
};

// Event subscription stub - returns a no-op unsubscribe function
const stubEventSubscription = (_callback: unknown): (() => void) => {
  return () => {
    /* no-op unsubscribe */
  };
};

/**
 * Stub implementation of window.electronAPI for browser context.
 * All methods throw "not implemented" errors.
 */
export const browserApiStub: typeof window.electronAPI = {
  platform: 'browser',

  note: {
    load: notImplemented('note.load'),
    unload: notImplemented('note.unload'),
    getState: notImplemented('note.getState'),
    applyUpdate: notImplemented('note.applyUpdate'),
    create: notImplemented('note.create'),
    delete: notImplemented('note.delete'),
    restore: notImplemented('note.restore'),
    permanentDelete: notImplemented('note.permanentDelete'),
    duplicate: notImplemented('note.duplicate'),
    togglePin: notImplemented('note.togglePin'),
    move: notImplemented('note.move'),
    moveToSD: notImplemented('note.moveToSD'),
    getMetadata: notImplemented('note.getMetadata'),
    updateTitle: notImplemented('note.updateTitle'),
    list: notImplemented('note.list'),
    search: notImplemented('note.search'),
    getCountForFolder: notImplemented('note.getCountForFolder'),
    getAllNotesCount: notImplemented('note.getAllNotesCount'),
    getDeletedNoteCount: notImplemented('note.getDeletedNoteCount'),
    createSnapshot: notImplemented('note.createSnapshot'),
    checkExistsInSD: notImplemented('note.checkExistsInSD'),
    getInfo: notImplemented('note.getInfo'),
    reloadFromCRDTLogs: notImplemented('note.reloadFromCRDTLogs'),
    onUpdated: stubEventSubscription,
    onDeleted: stubEventSubscription,
    onRestored: stubEventSubscription,
    onPermanentDeleted: stubEventSubscription,
    onPinned: stubEventSubscription,
    onCreated: stubEventSubscription,
    onExternalUpdate: stubEventSubscription,
    onTitleUpdated: stubEventSubscription,
    onMoved: stubEventSubscription,
  },

  history: {
    getTimeline: notImplemented('history.getTimeline'),
    getStats: notImplemented('history.getStats'),
    reconstructAt: notImplemented('history.reconstructAt'),
    getSessionPreview: notImplemented('history.getSessionPreview'),
  },

  tag: {
    getAll: notImplemented('tag.getAll'),
  },

  link: {
    getBacklinks: notImplemented('link.getBacklinks'),
    searchNotesForAutocomplete: notImplemented('link.searchNotesForAutocomplete'),
  },

  folder: {
    list: notImplemented('folder.list'),
    listAll: notImplemented('folder.listAll'),
    get: notImplemented('folder.get'),
    create: notImplemented('folder.create'),
    rename: notImplemented('folder.rename'),
    delete: notImplemented('folder.delete'),
    move: notImplemented('folder.move'),
    reorder: notImplemented('folder.reorder'),
    onUpdated: stubEventSubscription,
    emitSelected: notImplemented('folder.emitSelected'),
    onSelected: stubEventSubscription,
  },

  sd: {
    list: notImplemented('sd.list'),
    create: notImplemented('sd.create'),
    setActive: notImplemented('sd.setActive'),
    getActive: notImplemented('sd.getActive'),
    delete: notImplemented('sd.delete'),
    rename: notImplemented('sd.rename'),
    selectPath: notImplemented('sd.selectPath'),
    getCloudStoragePaths: notImplemented('sd.getCloudStoragePaths'),
    onOpenSettings: stubEventSubscription,
    onUpdated: stubEventSubscription,
    onInitProgress: stubEventSubscription,
    onInitComplete: stubEventSubscription,
    onInitError: stubEventSubscription,
  },

  sync: {
    openWindow: notImplemented('sync.openWindow'),
    getStatus: notImplemented('sync.getStatus'),
    getStaleSyncs: notImplemented('sync.getStaleSyncs'),
    skipStaleEntry: notImplemented('sync.skipStaleEntry'),
    retryStaleEntry: notImplemented('sync.retryStaleEntry'),
    exportDiagnostics: notImplemented('sync.exportDiagnostics'),
    onProgress: stubEventSubscription,
    onStatusChanged: stubEventSubscription,
    onStaleEntriesChanged: stubEventSubscription,
  },

  appState: {
    get: notImplemented('appState.get'),
    set: notImplemented('appState.set'),
  },

  shutdown: {
    onProgress: stubEventSubscription,
    onComplete: stubEventSubscription,
  },

  config: {
    getDatabasePath: notImplemented('config.getDatabasePath'),
    setDatabasePath: notImplemented('config.setDatabasePath'),
  },

  telemetry: {
    getSettings: notImplemented('telemetry.getSettings'),
    updateSettings: notImplemented('telemetry.updateSettings'),
  },

  recovery: {
    getStaleMoves: notImplemented('recovery.getStaleMoves'),
    takeOverMove: notImplemented('recovery.takeOverMove'),
    cancelMove: notImplemented('recovery.cancelMove'),
  },

  diagnostics: {
    getDuplicateNotes: notImplemented('diagnostics.getDuplicateNotes'),
    getOrphanedCRDTFiles: notImplemented('diagnostics.getOrphanedCRDTFiles'),
    getMissingCRDTFiles: notImplemented('diagnostics.getMissingCRDTFiles'),
    getStaleMigrationLocks: notImplemented('diagnostics.getStaleMigrationLocks'),
    getOrphanedActivityLogs: notImplemented('diagnostics.getOrphanedActivityLogs'),
    removeStaleMigrationLock: notImplemented('diagnostics.removeStaleMigrationLock'),
    cleanupOrphanedActivityLog: notImplemented('diagnostics.cleanupOrphanedActivityLog'),
    importOrphanedCRDT: notImplemented('diagnostics.importOrphanedCRDT'),
    deleteMissingCRDTEntry: notImplemented('diagnostics.deleteMissingCRDTEntry'),
    deleteDuplicateNote: notImplemented('diagnostics.deleteDuplicateNote'),
  },

  backup: {
    createPreOperationSnapshot: notImplemented('backup.createPreOperationSnapshot'),
    createManualBackup: notImplemented('backup.createManualBackup'),
    listBackups: notImplemented('backup.listBackups'),
    restoreFromBackup: notImplemented('backup.restoreFromBackup'),
    restoreFromCustomPath: notImplemented('backup.restoreFromCustomPath'),
    deleteBackup: notImplemented('backup.deleteBackup'),
    cleanupOldSnapshots: notImplemented('backup.cleanupOldSnapshots'),
    setBackupDirectory: notImplemented('backup.setBackupDirectory'),
    getBackupDirectory: notImplemented('backup.getBackupDirectory'),
  },

  menu: {
    onNewNote: stubEventSubscription,
    onNewFolder: stubEventSubscription,
    onFind: stubEventSubscription,
    onFindInNote: stubEventSubscription,
    onToggleDarkMode: stubEventSubscription,
    onToggleFolderPanel: stubEventSubscription,
    onToggleTagsPanel: stubEventSubscription,
    onCreateSnapshot: stubEventSubscription,
    onViewHistory: stubEventSubscription,
    onNoteInfo: stubEventSubscription,
    onAbout: stubEventSubscription,
    onExportSelectedNotes: stubEventSubscription,
    onExportAllNotes: stubEventSubscription,
    onReloadFromCRDTLogs: stubEventSubscription,
    onReindexNotes: stubEventSubscription,
    onSyncStatus: stubEventSubscription,
  },

  tools: {
    reindexNotes: notImplemented('tools.reindexNotes'),
    onReindexProgress: stubEventSubscription,
    onReindexComplete: stubEventSubscription,
    onReindexError: stubEventSubscription,
  },

  export: {
    selectDirectory: notImplemented('export.selectDirectory'),
    writeFile: notImplemented('export.writeFile'),
    createDirectory: notImplemented('export.createDirectory'),
    getNotesForExport: notImplemented('export.getNotesForExport'),
    showCompletionMessage: notImplemented('export.showCompletionMessage'),
    copyImageFile: notImplemented('export.copyImageFile'),
  },

  testing: {
    createWindow: notImplemented('testing.createWindow'),
    setNoteTimestamp: notImplemented('testing.setNoteTimestamp'),
  },

  app: {
    getInfo: notImplemented('app.getInfo'),
  },

  webServer: {
    start: notImplemented('webServer.start'),
    stop: notImplemented('webServer.stop'),
    getStatus: notImplemented('webServer.getStatus'),
    getSettings: notImplemented('webServer.getSettings'),
    setSettings: notImplemented('webServer.setSettings'),
    regenerateToken: notImplemented('webServer.regenerateToken'),
    getConnectedClients: notImplemented('webServer.getConnectedClients'),
    disconnectClient: notImplemented('webServer.disconnectClient'),
    disconnectAllClients: notImplemented('webServer.disconnectAllClients'),
    getCertificateInfo: notImplemented('webServer.getCertificateInfo'),
  },

  shell: {
    openExternal: notImplemented('shell.openExternal'),
  },

  clipboard: {
    writeText: notImplemented('clipboard.writeText'),
    readText: notImplemented('clipboard.readText'),
  },

  windowState: {
    reportCurrentNote: notImplemented('windowState.reportCurrentNote'),
    reportEditorState: notImplemented('windowState.reportEditorState'),
    getSavedState: notImplemented('windowState.getSavedState'),
  },

<<<<<<< HEAD
  window: {
    openNoteInfo: notImplemented('window.openNoteInfo'),
=======
  image: {
    save: notImplemented('image.save'),
    getDataUrl: notImplemented('image.getDataUrl'),
    getPath: notImplemented('image.getPath'),
    delete: notImplemented('image.delete'),
    exists: notImplemented('image.exists'),
    getMetadata: notImplemented('image.getMetadata'),
    list: notImplemented('image.list'),
    getStorageStats: notImplemented('image.getStorageStats'),
    pickAndSave: notImplemented('image.pickAndSave'),
    downloadAndSave: notImplemented('image.downloadAndSave'),
    copyToClipboard: notImplemented('image.copyToClipboard'),
    saveAs: notImplemented('image.saveAs'),
    openExternal: notImplemented('image.openExternal'),
    copyToSD: notImplemented('image.copyToSD'),
    onAvailable: () => () => {
      /* No-op in browser mode */
    },
  },

  thumbnail: {
    get: notImplemented('thumbnail.get'),
    getDataUrl: notImplemented('thumbnail.getDataUrl'),
    exists: notImplemented('thumbnail.exists'),
    delete: notImplemented('thumbnail.delete'),
    generate: notImplemented('thumbnail.generate'),
>>>>>>> 5449662f
  },
};

/**
 * Initialize the browser stub on window.electronAPI if running in browser context.
 * Call this early in the app bootstrap before any components try to use the API.
 */
export function initBrowserApiStub(): void {
  if (typeof window !== 'undefined' && typeof window.electronAPI === 'undefined') {
    console.log('[Browser] Installing electronAPI stub');
    window.electronAPI = browserApiStub;
  }
}<|MERGE_RESOLUTION|>--- conflicted
+++ resolved
@@ -246,10 +246,10 @@
     getSavedState: notImplemented('windowState.getSavedState'),
   },
 
-<<<<<<< HEAD
   window: {
     openNoteInfo: notImplemented('window.openNoteInfo'),
-=======
+  },
+
   image: {
     save: notImplemented('image.save'),
     getDataUrl: notImplemented('image.getDataUrl'),
@@ -276,7 +276,6 @@
     exists: notImplemented('thumbnail.exists'),
     delete: notImplemented('thumbnail.delete'),
     generate: notImplemented('thumbnail.generate'),
->>>>>>> 5449662f
   },
 };
 
