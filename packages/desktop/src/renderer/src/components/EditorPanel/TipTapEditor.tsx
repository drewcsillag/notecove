/* eslint-disable @typescript-eslint/no-unsafe-assignment */
/* eslint-disable @typescript-eslint/no-unsafe-call */
/* eslint-disable @typescript-eslint/no-unsafe-member-access */
/**
 * TipTap Editor Component
 *
 * Rich text editor using TipTap with Yjs collaboration support.
 * Syncs with main process CRDT via IPC.
 */

<<<<<<< HEAD
/* eslint-disable @typescript-eslint/no-unsafe-assignment, @typescript-eslint/no-unsafe-call, @typescript-eslint/no-unsafe-member-access */

import React, { useEffect, useState, useRef } from 'react';
=======
import React, { useEffect, useState, useRef, useCallback } from 'react';
>>>>>>> 400cef64
import { useEditor, EditorContent } from '@tiptap/react';
import StarterKit from '@tiptap/starter-kit';
import BulletList from '@tiptap/extension-bullet-list';
import OrderedList from '@tiptap/extension-ordered-list';
import Collaboration from '@tiptap/extension-collaboration';
import Underline from '@tiptap/extension-underline';
import SearchAndReplace from '@sereneinserenade/tiptap-search-and-replace';
import {
  Box,
  useTheme,
  Chip,
  Fade,
  CircularProgress,
  Menu,
  MenuItem,
  Divider,
  Typography,
  Popper,
  Paper,
  List,
  ListItemButton,
  ListItemText,
  ClickAwayListener,
} from '@mui/material';
import SyncIcon from '@mui/icons-material/Sync';
import * as Y from 'yjs';
import { yUndoPluginKey } from 'y-prosemirror';
import { EditorToolbar } from './EditorToolbar';
import { Hashtag } from './extensions/Hashtag';
import { InterNoteLink, clearNoteTitleCache } from './extensions/InterNoteLink';
import { TriStateTaskItem } from './extensions/TriStateTaskItem';
import { WebLink, setWebLinkCallbacks } from './extensions/WebLink';
import { CommentMark } from './extensions/CommentMark';
import { NotecoveImage } from './extensions/Image';
import {
  NotecoveTable,
  NotecoveTableRow,
  NotecoveTableHeader,
  NotecoveTableCell,
} from './extensions/Table';
import { ImageLightbox } from './ImageLightbox';
import { ImageContextMenu } from './ImageContextMenu';
import { TableSizePickerDialog } from './TableSizePickerDialog';
import { SearchPanel } from './SearchPanel';
import { LinkPopover } from './LinkPopover';
import { LinkInputPopover } from './LinkInputPopover';
import { TextAndUrlInputPopover } from './TextAndUrlInputPopover';
import tippy, { type Instance as TippyInstance } from 'tippy.js';
import { useWindowState } from '../../hooks/useWindowState';

/**
 * Map of file extensions to MIME types for image files.
 * Used when file.type is empty (common when dropping files from Finder on macOS).
 */
const EXTENSION_TO_MIME: Record<string, string> = {
  png: 'image/png',
  jpg: 'image/jpeg',
  jpeg: 'image/jpeg',
  gif: 'image/gif',
  webp: 'image/webp',
  svg: 'image/svg+xml',
  heic: 'image/heic',
  heif: 'image/heif',
};

/**
 * Get MIME type from filename extension.
 * Returns null if extension is not a supported image type.
 */
function getMimeTypeFromFilename(filename: string): string | null {
  const lastDotIndex = filename.lastIndexOf('.');
  if (lastDotIndex === -1) return null;
  const extension = filename.slice(lastDotIndex + 1).toLowerCase();
  return EXTENSION_TO_MIME[extension] ?? null;
}

/**
 * Check if a file is an image, using both file.type and filename extension.
 * Returns the MIME type if it's an image, or null otherwise.
 */
function getImageMimeType(file: File): string | null {
  // First try the file's MIME type
  if (file.type.startsWith('image/')) {
    return file.type;
  }
  // Fall back to inferring from extension (common when dropping from Finder)
  return getMimeTypeFromFilename(file.name);
}

// TODO: Replace with actual user ID from authentication system
const CURRENT_USER_ID = 'current-user';

export interface TipTapEditorProps {
  noteId: string | null;
  readOnly?: boolean;
  isNewlyCreated?: boolean;
  onNoteLoaded?: () => void;
  onTitleChange?: (noteId: string, title: string, contentText: string) => void;
  showSearchPanel?: boolean;
  onSearchPanelClose?: () => void;
  onNavigateToNote?: (noteId: string) => void;
  /** Lifted search term state for retention across panel open/close */
  searchTerm?: string;
  /** Callback to update the lifted search term state */
  onSearchTermChange?: (term: string) => void;
  /** Currently selected comment thread ID (for highlighting) */
  selectedThreadId?: string | null;
  /** Callback when a comment mark is clicked */
  onCommentClick?: (threadId: string) => void;
  /** Callback to add a comment on the current selection */
  onAddComment?: (selection: { from: number; to: number; text: string; threadId: string }) => void;
}

export const TipTapEditor: React.FC<TipTapEditorProps> = ({
  noteId,
  readOnly = false,
  isNewlyCreated = false,
  onNoteLoaded,
  onTitleChange,
  showSearchPanel = false,
  onSearchPanelClose,
  onNavigateToNote,
  searchTerm = '',
  onSearchTermChange,
  selectedThreadId: _selectedThreadId, // TODO: Use for highlighting active thread
  onCommentClick,
  onAddComment,
}) => {
  const theme = useTheme();
  const [yDoc] = useState(() => new Y.Doc());
  // Show sync indicator when external updates arrive
  const [showSyncIndicator, setShowSyncIndicator] = useState(false);
  // Track whether text is selected (for enabling comment button)
  const [hasTextSelection, setHasTextSelection] = useState(false);
  // Track open (unresolved) comment count for badge
  const [openCommentCount, setOpenCommentCount] = useState(0);
  const syncIndicatorTimerRef = useRef<NodeJS.Timeout | null>(null);
  // Loading state - start with loading=true to prevent title extraction before note loads
  // Use both state (for rendering) and ref (for callbacks that need synchronous access)
  const [isLoading, setIsLoading] = useState(true);
  const isLoadingRef = useRef(true);
  const noteIdRef = useRef<string | null>(noteId);
  const titleUpdateTimerRef = useRef<NodeJS.Timeout | null>(null);
  const updateHandlerRef = useRef<((update: Uint8Array, origin: unknown) => void) | null>(null);
  // Track updates we've sent to main process so we can skip them when they bounce back
  const pendingUpdatesRef = useRef<Set<string>>(new Set());
  // Track if we should focus the editor after loading completes (for newly created notes)
  const shouldFocusAfterLoadRef = useRef(false);
  // Track if we've already scheduled/attempted focus (to prevent cancellation)
  const focusAttemptedRef = useRef(false);
  // Cache the active SD for synchronous access in transformPasted
  const activeSdIdRef = useRef<string | null>(null);
  // Link popover state (for viewing/editing existing links)
  const [linkPopoverData, setLinkPopoverData] = useState<{
    href: string;
    element: HTMLElement;
    from: number;
    to: number;
  } | null>(null);
  const linkPopoverRef = useRef<TippyInstance | null>(null);

  // Link input popover state (for creating new links with selection)
  const [linkInputPopoverData, setLinkInputPopoverData] = useState<{
    element: HTMLElement;
    selectionFrom: number;
    selectionTo: number;
  } | null>(null);
  const linkInputPopoverRef = useRef<TippyInstance | null>(null);

  // Text+URL input popover state (for creating new links without selection)
  const [textAndUrlPopoverData, setTextAndUrlPopoverData] = useState<{
    element: HTMLElement;
    insertPosition: number;
  } | null>(null);
  const textAndUrlPopoverRef = useRef<TippyInstance | null>(null);

  // Table size picker state
  const [tableSizePickerAnchor, setTableSizePickerAnchor] = useState<HTMLElement | null>(null);

  // Context menu state
  const [contextMenu, setContextMenu] = useState<{ x: number; y: number } | null>(null);

  // Overlapping comments popover state
  const [overlapPopover, setOverlapPopover] = useState<{
    anchorEl: HTMLElement;
    threadIds: string[];
  } | null>(null);

  // Ref to store the Cmd+K handler (updated when editor is available)
  const handleCmdKRef = useRef<((element: HTMLElement) => void) | null>(null);

  // Ref for the scrollable editor container (for scroll position tracking)
  const editorContainerRef = useRef<HTMLDivElement | null>(null);

  // Window state hook for session restoration
  const {
    windowId,
    reportCurrentNote,
    reportScrollPosition,
    reportCursorPosition,
    getSavedState,
    reportFinalState,
  } = useWindowState();

  // Track saved state for restoration after note loads
  const savedStateRef = useRef<{ scrollTop: number; cursorPosition: number } | null>(null);
  const hasRestoredStateRef = useRef(false);

  // Set up WebLink callbacks
  // This must be done before useEditor to ensure callbacks are available
  useEffect(() => {
    setWebLinkCallbacks({
      onSingleClick: (href: string, element: HTMLElement, from: number, to: number) => {
        console.log(
          '[WebLink] Single-click callback, showing popover for:',
          href,
          'at',
          from,
          '-',
          to
        );
        setLinkPopoverData({ href, element, from, to });
      },
      onCmdK: () => {
        console.log('[WebLink] Cmd+K pressed');
        // Find the ProseMirror element to anchor the popover
        const proseMirrorEl = document.querySelector<HTMLElement>('.ProseMirror');
        if (!proseMirrorEl) return;

        // Call the handler if it's set
        if (handleCmdKRef.current) {
          handleCmdKRef.current(proseMirrorEl);
        }
      },
    });
  }, []);

  const editor = useEditor({
    extensions: [
      // Use StarterKit but exclude History and built-in lists
      // (we'll add custom list extensions that support taskItem)
      StarterKit.configure({
        history: false, // Collaboration extension handles undo/redo
        bulletList: false, // Use custom version that accepts taskItem
        orderedList: false, // Use custom version that accepts taskItem
      }),
      // Custom BulletList that accepts both listItem and taskItem
      BulletList.extend({
        content: '(listItem | taskItem)+',
      }),
      // Custom OrderedList that accepts both listItem and taskItem
      OrderedList.extend({
        content: '(listItem | taskItem)+',
      }),
      // Add Underline extension (not in StarterKit)
      Underline,
      // Add tri-state task item extension (list-based checkboxes)
      TriStateTaskItem.configure({
        nested: true, // Allow nesting for sub-tasks
      }),
      // Add Hashtag extension for #tag support
      Hashtag,
      // Add InterNoteLink extension for [[note-id]] support
      InterNoteLink.configure({
        onLinkClick: (linkNoteId: string) => {
          // Single click: Navigate to note in same window
          console.log('[InterNoteLink] Single click on note:', linkNoteId);
          if (onNavigateToNote) {
            onNavigateToNote(linkNoteId);
          }
        },
        onLinkDoubleClick: (linkNoteId: string) => {
          // Double click: Open note in new window (minimal layout)
          console.log('[InterNoteLink] Double click on note:', linkNoteId);
          void window.electronAPI.testing
            .createWindow({
              noteId: linkNoteId,
              minimal: true,
            })
            .then(() => {
              console.log('[InterNoteLink] New window created for note:', linkNoteId);
            })
            .catch((err) => {
              console.error('[InterNoteLink] Failed to create new window:', err);
            });
        },
      }),
      // Add SearchAndReplace extension for in-note search
      SearchAndReplace,
      // Add WebLink extension for http/https links
      WebLink,
      // Add CommentMark extension for highlighting commented text
      CommentMark.configure({
        onCommentClick: (threadId) => {
          onCommentClick?.(threadId);
        },
      }),
      // Add NotecoveImage extension for image display
      NotecoveImage,
      // Add Table extensions for table support
      NotecoveTable,
      NotecoveTableRow,
      NotecoveTableHeader,
      NotecoveTableCell,
      // Collaboration extension binds TipTap to Yjs
      // Use 'content' fragment to match NoteDoc structure
      Collaboration.configure({
        document: yDoc,
        fragment: yDoc.getXmlFragment('content'),
      }),
    ],
    // Don't set initial content - let Yjs/Collaboration handle it from loaded state
    // Setting content here causes onUpdate to fire before note loads
    // Disable editing while loading or if readOnly
    editable: !readOnly && !isLoading,
    editorProps: {
      attributes: {
        class: 'prose prose-sm sm:prose lg:prose-lg xl:prose-2xl mx-auto focus:outline-none',
      },
      // Handle paste from clipboard (markdown tables and images)
      handlePaste: (view, event, _slice) => {
        const clipboardData = event.clipboardData;
        if (!clipboardData) return false;

        // TODO: Add markdown table paste handling in Phase 7 (Copy/Paste)
        // For now, markdown tables can be created via the toolbar button

        const items = clipboardData.items;

        // Look for image data in clipboard
        for (const item of items) {
          if (item.type.startsWith('image/')) {
            // IMPORTANT: Capture MIME type synchronously before any async operations.
            // The clipboard DataTransferItem becomes invalid after the event handler returns,
            // so item.type would be empty if read inside an async callback.
            const mimeType = item.type;
            console.log('[TipTapEditor] Image paste detected, type:', mimeType);

            // Get the image as a blob
            const blob = item.getAsFile();
            if (!blob) {
              console.log('[TipTapEditor] Could not get blob from clipboard item');
              continue;
            }

            // Read as ArrayBuffer and save via IPC
            blob
              .arrayBuffer()
              .then(async (buffer) => {
                // Get the active SD to save the image in
                const sdId = await window.electronAPI.sd.getActive();
                if (!sdId) {
                  console.error('[TipTapEditor] No active SD, cannot save image');
                  return;
                }

                const data = new Uint8Array(buffer);

                console.log('[TipTapEditor] Saving image, size:', data.length, 'type:', mimeType);

                // Save the image via IPC (returns {imageId, filename})
                const result = await window.electronAPI.image.save(sdId, data, mimeType);
                console.log('[TipTapEditor] Image saved with ID:', result.imageId);

                // Insert the image node at current cursor position
                const { state } = view;
                const imageNode = state.schema.nodes['notecoveImage'];
                if (imageNode) {
                  const node = imageNode.create({
                    imageId: result.imageId,
                    sdId,
                  });
                  const tr = state.tr.replaceSelectionWith(node);
                  view.dispatch(tr);
                  console.log('[TipTapEditor] Image node inserted');
                }
              })
              .catch((err) => {
                console.error('[TipTapEditor] Failed to save pasted image:', err);
              });

            // Prevent default paste handling for this image
            event.preventDefault();
            return true;
          }
        }

        // Let other handlers process non-image paste
        return false;
      },
      // Note: Image drop is handled by a DOM-level event listener in a useEffect
      // below. ProseMirror's handleDrop prop doesn't get triggered by synthetic
      // events (from tests), so we use the DOM listener which works for both.

      // Custom clipboard text serializer to fix newline handling when copying
      // Default TipTap behavior adds too many newlines within lists.
      // We want:
      // - Paragraphs separated by blank lines (double newline) to preserve that spacing
      // - List items separated by single newlines (not double)
      // - List markers (-, 1., [ ], etc.) preserved
      clipboardTextSerializer: (slice) => {
        const results: string[] = [];

        // Helper to get text content from a node
        const getTextContent = (node: typeof slice.content.firstChild): string => {
          if (!node) return '';
          if (node.isText) return node.text ?? '';

          let text = '';
          node.forEach((child) => {
            text += getTextContent(child);
          });
          return text;
        };

        // Helper to process list items - returns array of item texts with markers
        const processListItems = (
          listNode: typeof slice.content.firstChild,
          listType: string
        ): string[] => {
          const items: string[] = [];
          let index = 1;
          listNode?.forEach((item) => {
            const text = getTextContent(item).trim();
            if (text) {
              // Add appropriate marker based on list type and item state
              if (listType === 'orderedList') {
                items.push(`${index}. ${text}`);
                index++;
              } else if (listType === 'taskList' || item.type.name === 'taskItem') {
                // Check task item state
                const checked = item.attrs['checked'] as string | undefined;
                const marker = checked === 'checked' ? '[x]' : checked === 'nope' ? '[-]' : '[ ]';
                items.push(`${marker} ${text}`);
              } else {
                // bulletList
                items.push(`- ${text}`);
              }
            }
          });
          return items;
        };

        // Process each top-level node
        slice.content.forEach((node) => {
          const nodeType = node.type.name;

          // Handle lists specially - join items with single newlines
          if (nodeType === 'bulletList' || nodeType === 'orderedList' || nodeType === 'taskList') {
            const items = processListItems(node, nodeType);
            if (items.length > 0) {
              results.push(items.join('\n'));
            }
          } else {
            // For paragraphs, headings, etc - get text content
            const text = getTextContent(node).trim();
            if (text) {
              results.push(text);
            }
          }
        });

        // Join top-level blocks with double newlines to preserve paragraph spacing
        return results.join('\n\n');
      },
      // Transform pasted content to handle cross-SD image copying
      // When content with images is pasted from another SD, copy the image files
      // and update the sdId attribute to point to the current SD.
      transformPasted: (slice) => {
        const targetSdId = activeSdIdRef.current;

        // If we don't have a cached target SD, just return the slice unchanged
        // The image will try to load from its original SD (may still work)
        if (!targetSdId) {
          return slice;
        }

        // Helper to recursively transform image nodes to update sdId
        // Also triggers background copy operations for cross-SD images
        const transformNode = (
          node: typeof slice.content.firstChild
        ): typeof slice.content.firstChild => {
          if (!node) return node;

          if (node.type.name === 'notecoveImage') {
            const sourceSdId = node.attrs['sdId'] as string | undefined;
            const imageId = node.attrs['imageId'] as string | undefined;

            if (sourceSdId && imageId && sourceSdId !== targetSdId) {
              // Trigger async copy in background
              console.log(
                `[TipTapEditor] Cross-SD paste: copying image ${imageId} from ${sourceSdId} to ${targetSdId}`
              );
              window.electronAPI.image
                .copyToSD(sourceSdId, targetSdId, imageId)
                .then((result) => {
                  if (result.success) {
                    console.log(
                      `[TipTapEditor] Image ${imageId} copied successfully`,
                      result.alreadyExists ? '(already existed)' : ''
                    );
                  } else {
                    console.error(`[TipTapEditor] Failed to copy image ${imageId}:`, result.error);
                  }
                })
                .catch((err) => {
                  console.error(`[TipTapEditor] Error copying image ${imageId}:`, err);
                });

              // Create new node with updated sdId
              return node.type.create(
                { ...node.attrs, sdId: targetSdId },
                node.content,
                node.marks
              );
            }
          }

          // For other nodes, recursively transform children
          if (node.content.size > 0) {
            // eslint-disable-next-line @typescript-eslint/no-explicit-any
            const newContent: any[] = [];
            let hasChanges = false;
            node.content.forEach((child) => {
              const newChild = transformNode(child);
              if (newChild !== child) {
                hasChanges = true;
              }
              newContent.push(newChild);
            });

            // Only create new node if children changed
            // eslint-disable-next-line @typescript-eslint/no-unnecessary-condition -- mutated in forEach
            if (hasChanges) {
              // Use ProseMirror's Fragment.from to create a new fragment
              // eslint-disable-next-line @typescript-eslint/no-explicit-any
              const Fragment = (node.content as any).constructor;
<<<<<<< HEAD
=======

>>>>>>> 400cef64
              const newFragment = Fragment.fromArray(newContent) as typeof node.content;
              return node.copy(newFragment);
            }
          }
          return node;
        };

        // Transform the slice
        // eslint-disable-next-line @typescript-eslint/no-explicit-any
        const newContent: any[] = [];
        let hasChanges = false;
        slice.content.forEach((node) => {
          const newNode = transformNode(node);
          if (newNode !== node) {
            hasChanges = true;
          }
          newContent.push(newNode);
        });

        // Return transformed slice if there were changes
        // eslint-disable-next-line @typescript-eslint/no-unnecessary-condition -- mutated in forEach
        if (hasChanges) {
          // Use ProseMirror's Fragment.from to create a new fragment
          // eslint-disable-next-line @typescript-eslint/no-explicit-any
          const Fragment = (slice.content as any).constructor;
<<<<<<< HEAD
=======

>>>>>>> 400cef64
          const newFragment = Fragment.fromArray(newContent) as typeof slice.content;
          // eslint-disable-next-line @typescript-eslint/no-explicit-any, @typescript-eslint/no-unsafe-return
          return new (slice.constructor as any)(newFragment, slice.openStart, slice.openEnd);
        }

        return slice;
      },
    },
    // Track content changes for title extraction
    onUpdate: ({ editor }) => {
      // Don't extract title while loading a note
      if (isLoadingRef.current) {
        console.log('[TipTapEditor] onUpdate fired but loading flag is set, skipping');
        return;
      }

      // Don't extract title if no note is selected
      if (!noteIdRef.current) {
        console.log('[TipTapEditor] onUpdate fired but no noteId, skipping');
        return;
      }

      // Don't extract title if editor is read-only (e.g., for deleted notes)
      if (readOnly) {
        return;
      }

      // Extract title from first line and debounce the update
      const firstLine = editor.state.doc.firstChild;
      if (firstLine && onTitleChange) {
        const titleText = firstLine.textContent.trim();
        console.log(
          `[TipTapEditor] onUpdate extracting title for note ${noteIdRef.current}: "${titleText}"`
        );

        // Clear existing timer
        if (titleUpdateTimerRef.current) {
          clearTimeout(titleUpdateTimerRef.current);
        }

        // Capture the noteId NOW, before debounce delay
        const capturedNoteId = noteIdRef.current;

        // Debounce title update by 300ms for snappy updates
        titleUpdateTimerRef.current = setTimeout(() => {
          // Extract full text content for FTS5 indexing
          // Manually extract with block separators to preserve word boundaries
          let text = '';
          editor.state.doc.descendants((node) => {
            if (node.isText) {
              text += node.text ?? '';
            } else if (node.isBlock && text.length > 0 && !text.endsWith(' ')) {
              // Add space between blocks to preserve word boundaries
              text += ' ';
            }
            return true;
          });

          console.log(
            `[TipTapEditor] Sending title update for note ${capturedNoteId}: "${titleText || 'Untitled'}"`
          );
          // eslint-disable-next-line @typescript-eslint/no-unnecessary-condition
          onTitleChange?.(capturedNoteId, titleText || 'Untitled', text.trim());
        }, 300);
      }
    },
    // Track selection changes for enabling comment button
    onSelectionUpdate: ({ editor }) => {
      const { empty } = editor.state.selection;
      setHasTextSelection(!empty);
    },
  });

  // Fix: Ensure UndoManager is properly configured after React StrictMode double-mount
  // React StrictMode unmounts and remounts components, which can break the TipTap
  // Collaboration extension's UndoManager in two ways:
  // 1. The UndoManager may lose itself from trackedOrigins
  // 2. The UndoManager's afterTransactionHandler may be unregistered from the Y.Doc
  useEffect(() => {
    if (editor) {
      const undoPluginState = yUndoPluginKey.getState(editor.state);
      if (undoPluginState?.undoManager) {
        const um = undoPluginState.undoManager;

        // Fix 1: If the UndoManager doesn't have itself in trackedOrigins, add it
        if (!um.trackedOrigins.has(um)) {
          um.trackedOrigins.add(um);
        }

        // Fix 2: If the UndoManager's handler is not registered on Y.Doc, re-register it
        // eslint-disable-next-line @typescript-eslint/no-explicit-any
        const umAny = um as any;
        // eslint-disable-next-line @typescript-eslint/no-explicit-any
        const yDocAny = yDoc as any;
<<<<<<< HEAD
        const observers = yDocAny._observers?.get('afterTransaction');
=======

        const observers = yDocAny._observers?.get('afterTransaction');

>>>>>>> 400cef64
        const hasUmHandler = observers?.has(umAny.afterTransactionHandler) ?? false;

        if (!hasUmHandler && umAny.afterTransactionHandler) {
          // eslint-disable-next-line @typescript-eslint/no-unsafe-argument
          yDoc.on('afterTransaction', umAny.afterTransactionHandler);
        }
      }
    }
  }, [editor, yDoc]);

  // Note: Paste detection for URL linkification of selected text is implemented
  // but currently disabled due to testing limitations with Playwright/Electron.
  // The keydown handler approach (catching Cmd+V) was attempted but couldn't be
  // properly tested because Playwright's keyboard simulation bypasses DOM events
  // when Electron's menu accelerators handle the shortcut.
  // TODO: Re-enable paste detection when a testable solution is found.

  // Cache the active SD when the note changes
  // This enables synchronous access in transformPasted for cross-SD image copying
  useEffect(() => {
    if (noteId) {
      window.electronAPI.sd
        .getActive()
        .then((sdId) => {
          activeSdIdRef.current = sdId;
        })
        .catch(() => {
          activeSdIdRef.current = null;
        });
    } else {
      activeSdIdRef.current = null;
    }
  }, [noteId]);

  // Keep noteIdRef in sync with noteId prop and handle note deselection
  useEffect(() => {
    const previousNoteId = noteIdRef.current;

    if (previousNoteId !== noteId) {
      // If we're deselecting a note (changing from a valid ID to null or different ID),
      // immediately save the current editor content
      if (previousNoteId && editor && onTitleChange) {
        // Don't save if the note is still loading
        if (isLoadingRef.current) {
          console.log(
            `[TipTapEditor] Skipping save during deselection - note ${previousNoteId} still loading`
          );
          noteIdRef.current = noteId;
          return;
        }

        // Clear any pending debounced update
        if (titleUpdateTimerRef.current) {
          clearTimeout(titleUpdateTimerRef.current);
          titleUpdateTimerRef.current = null;
        }

        // Extract and save title immediately
        const firstLine = editor.state.doc.firstChild;
        if (firstLine) {
          const titleText = firstLine.textContent.trim();
          let text = '';
          editor.state.doc.descendants((node) => {
            if (node.isText) {
              text += node.text ?? '';
            } else if (node.isBlock && text.length > 0 && !text.endsWith(' ')) {
              text += ' ';
            }
            return true;
          });
          onTitleChange(previousNoteId, titleText || 'Untitled', text.trim());
        }
      }

      noteIdRef.current = noteId;
    }
    // eslint-disable-next-line react-hooks/exhaustive-deps
  }, [noteId]); // editor and onTitleChange intentionally excluded to avoid re-running on every editor update

  // Cleanup on unmount - save any pending changes before destroying editor
  useEffect(() => {
    return () => {
      // Save current editor content before unmounting
      // IMPORTANT: Only save if note was fully loaded to prevent data corruption
      if (noteId && editor && onTitleChange && !isLoadingRef.current) {
        const firstLine = editor.state.doc.firstChild;
        if (firstLine) {
          const titleText = firstLine.textContent.trim();
          let text = '';
          editor.state.doc.descendants((node) => {
            if (node.isText) {
              text += node.text ?? '';
            } else if (node.isBlock && text.length > 0 && !text.endsWith(' ')) {
              text += ' ';
            }
            return true;
          });
          console.log(
            `[TipTapEditor] Unmount: Saving note ${noteId} with title: "${titleText || 'Untitled'}"`
          );
          onTitleChange(noteId, titleText || 'Untitled', text.trim());
        }
      } else if (noteId && isLoadingRef.current) {
        console.log(
          `[TipTapEditor] Unmount: Skipping save for note ${noteId} - still loading (preventing data corruption)`
        );
      }

      if (titleUpdateTimerRef.current) {
        clearTimeout(titleUpdateTimerRef.current);
      }
      editor?.destroy();
      yDoc.destroy();
    };
  }, [editor, yDoc, noteId, onTitleChange]);

  // Send Yjs updates to main process for persistence and cross-window sync
  useEffect(() => {
    if (!editor || !noteId) return;

    // Send updates to main process (but not updates from network/load)
    const updateHandler = (update: Uint8Array, origin: unknown) => {
      // Skip updates that we applied from external sources (origin will be set)
      if (origin === 'remote' || origin === 'load') {
        console.log(`[TipTapEditor] Skipping update with origin: ${origin}`);
        return;
      }

      // Create a hash of the update to track it
      const updateHash = Array.from(update.slice(0, 32))
        .map((b) => b.toString(16).padStart(2, '0'))
        .join('');
      pendingUpdatesRef.current.add(updateHash);

      // Clean up old hashes after a short delay (in case update never comes back)
      setTimeout(() => {
        pendingUpdatesRef.current.delete(updateHash);
      }, 5000);

      console.log(
        `[TipTapEditor] Sending update to main process for note ${noteId}, size: ${update.length} bytes, hash: ${updateHash.substring(0, 16)}...`
      );
      // Send update to main process for persistence and distribution to other windows
      window.electronAPI.note.applyUpdate(noteId, update).catch((error: Error) => {
        console.error(`Failed to apply update for note ${noteId}:`, error);
      });
    };

    // Store reference to handler so we can temporarily disable it during loading
    updateHandlerRef.current = updateHandler;

    yDoc.on('update', updateHandler);

    return () => {
      yDoc.off('update', updateHandler);
      updateHandlerRef.current = null;
    };
  }, [editor, yDoc, noteId]);

  // Handle note loading/unloading with IPC
  useEffect(() => {
    if (!noteId || !editor) {
      return;
    }

    let isActive = true;

    // Helper to set loading state (both ref and state)
    const setLoadingState = (loading: boolean) => {
      isLoadingRef.current = loading;
      setIsLoading(loading);
    };

    // Load note from main process
    const loadNote = async () => {
      try {
        setLoadingState(true);
        console.log(`[TipTapEditor] Loading note ${noteId}`);

        // Clear the title cache to ensure we fetch fresh titles
        clearNoteTitleCache();

        // Tell main process to load this note
        await window.electronAPI.note.load(noteId);

        // Get the current state from main process
        const state = await window.electronAPI.note.getState(noteId);
        console.log(`[TipTapEditor] Got state from main process, size: ${state.length} bytes`);

        if (!isActive) {
          return;
        }

        // Apply the state to our local Yjs document with 'load' origin
        // Since this editor instance is created fresh for each note (via key prop),
        // the yDoc is empty and we don't need to clear it first
        Y.applyUpdate(yDoc, state, 'load');
        console.log(`[TipTapEditor] Applied state to yDoc`);

        // Check if this is a newly created note and set up initial formatting
        // Only apply H1 formatting to notes that were just created, not existing empty notes
        if (isNewlyCreated) {
          console.log(`[TipTapEditor] Setting up newly created note with H1 formatting`);

          // For new notes, clear any default content and set H1 format
          editor.commands.setContent('');
          editor.commands.setHeading({ level: 1 });

          // Mark that we should focus after loading completes
          // Using ref because isNewlyCreated will be cleared by onNoteLoaded
          shouldFocusAfterLoadRef.current = true;
          focusAttemptedRef.current = false; // Reset so we can attempt focus
        }

        // IMPORTANT: Clear loading flag AFTER all content manipulation to prevent
        // spurious title updates from setContent/setHeading operations
        setLoadingState(false);

        // Enable editing now that loading is complete
        editor.setEditable(!readOnly);

        // Notify parent that note has been loaded
        onNoteLoaded?.();
      } catch (error) {
        console.error(`Failed to load note ${noteId}:`, error);
        setLoadingState(false);
        editor.setEditable(!readOnly);
      }
    };

    void loadNote();

    // Set up listener for updates from other windows in same process
    const handleNoteUpdate = (updatedNoteId: string, update: Uint8Array) => {
      if (updatedNoteId !== noteId) {
        return;
      }

      // Check if this is our own update bouncing back
      const updateHash = Array.from(update.slice(0, 32))
        .map((b) => b.toString(16).padStart(2, '0'))
        .join('');

      if (pendingUpdatesRef.current.has(updateHash)) {
        // This is our own update, skip it to preserve undo stack
        console.log(
          `[TipTapEditor] Skipping own update bounce-back, hash: ${updateHash.substring(0, 16)}...`
        );
        pendingUpdatesRef.current.delete(updateHash);
        return;
      }

      // Apply update from other window to our local Y.Doc with 'remote' origin
      // This will automatically update the editor via the Collaboration extension
      console.log(
        `[TipTapEditor] Applying remote update with ${update.length} bytes, hash: ${updateHash.substring(0, 16)}...`
      );
      Y.applyUpdate(yDoc, update, 'remote');
    };

    const cleanupNoteUpdate = window.electronAPI.note.onUpdated(handleNoteUpdate);

    // Set up listener for updates from other instances (via activity sync)
    // Note: We don't need to do anything here - the main process will broadcast
    // note:updated events when it loads updates from disk, which handleNoteUpdate
    // will receive and process normally.
    const handleExternalUpdate = (data: { operation: string; noteIds: string[] }) => {
      console.log(
        `[TipTapEditor] onExternalUpdate received:`,
        data.operation,
        data.noteIds,
        `this note: ${noteId}, included: ${data.noteIds.includes(noteId)}`
      );

      if (data.noteIds.includes(noteId)) {
        // Just show sync indicator - updates will come via note:updated
        if (syncIndicatorTimerRef.current) {
          clearTimeout(syncIndicatorTimerRef.current);
        }
        setShowSyncIndicator(true);
        syncIndicatorTimerRef.current = setTimeout(() => {
          setShowSyncIndicator(false);
        }, 2000);
      }
    };

    const cleanupExternalUpdate = window.electronAPI.note.onExternalUpdate(handleExternalUpdate);

    return () => {
      isActive = false;
      cleanupNoteUpdate();
      cleanupExternalUpdate();
      // Clean up sync indicator timer
      if (syncIndicatorTimerRef.current) {
        clearTimeout(syncIndicatorTimerRef.current);
      }
      // Tell main process we're done with this note
      void window.electronAPI.note.unload(noteId);
    };
  }, [noteId, editor, yDoc, isNewlyCreated, onNoteLoaded, readOnly]);

  // Focus editor after loading completes for newly created notes
  // This is separate from the loading effect because isNewlyCreated changes
  // during loading (cleared by onNoteLoaded), causing the loading effect to re-run.
  // Using refs ensures we capture the "should focus" intent before it's cleared,
  // and only attempt focus once per new note.
  useEffect(() => {
    if (!isLoading && editor && shouldFocusAfterLoadRef.current && !focusAttemptedRef.current) {
      focusAttemptedRef.current = true;

      // Delay focus to ensure React has finished rendering
      // Query DOM directly since editor reference may be stale after remounts
      setTimeout(() => {
        const proseMirrorEl = document.querySelector<HTMLElement>('.ProseMirror');
        proseMirrorEl?.focus();
        shouldFocusAfterLoadRef.current = false;
      }, 100);
    }
  }, [isLoading, editor]);

  // Report current note to window state manager when note changes
  useEffect(() => {
    if (noteId && windowId) {
      // Get sdId from metadata if available (could enhance later)
      reportCurrentNote(noteId);
    }
  }, [noteId, windowId, reportCurrentNote]);

  // Load saved state when note loads (for session restoration)
  useEffect(() => {
    if (!noteId || isLoading) return;

    // Only attempt restoration once per note load
    if (hasRestoredStateRef.current) return;
    hasRestoredStateRef.current = true;

    const loadSavedState = async () => {
      const savedState = await getSavedState();
      if (savedState) {
        savedStateRef.current = savedState;
        console.log('[TipTapEditor] Loaded saved state for restoration:', savedState);
      }
    };

    void loadSavedState();
  }, [noteId, isLoading, getSavedState]);

  // Restore scroll and cursor position after note content is ready
  useEffect(() => {
    if (!editor || isLoading || !savedStateRef.current) return;

    const savedState = savedStateRef.current;

    // Small delay to ensure DOM is ready
    const timer = setTimeout(() => {
      // Restore scroll position
      if (editorContainerRef.current && savedState.scrollTop > 0) {
        console.log('[TipTapEditor] Restoring scroll position:', savedState.scrollTop);
        editorContainerRef.current.scrollTop = savedState.scrollTop;
      }

      // Restore cursor position
      if (savedState.cursorPosition > 0) {
        try {
          const docLength = editor.state.doc.content.size;
          const safePosition = Math.min(savedState.cursorPosition, docLength - 1);
          if (safePosition > 0) {
            console.log('[TipTapEditor] Restoring cursor position:', safePosition);
            editor.commands.setTextSelection(safePosition);
          }
        } catch (error) {
          console.warn('[TipTapEditor] Failed to restore cursor position:', error);
        }
      }

      // Clear saved state after restoration
      savedStateRef.current = null;
    }, 150); // Delay to ensure content is rendered

    return () => {
      clearTimeout(timer);
    };
  }, [editor, isLoading]);

  // Track scroll position changes
  useEffect(() => {
    const container = editorContainerRef.current;
    if (!container) return;

    const handleScroll = () => {
      reportScrollPosition(container.scrollTop);
    };

    container.addEventListener('scroll', handleScroll, { passive: true });
    return () => {
      container.removeEventListener('scroll', handleScroll);
    };
  }, [reportScrollPosition]);

  // Track cursor position changes
  useEffect(() => {
    if (!editor) return;

    const handleSelectionUpdate = () => {
      const { from } = editor.state.selection;
      reportCursorPosition(from);
    };

    editor.on('selectionUpdate', handleSelectionUpdate);
    return () => {
      editor.off('selectionUpdate', handleSelectionUpdate);
    };
  }, [editor, reportCursorPosition]);

  // Report final state on unmount
  useEffect(() => {
    const containerRef = editorContainerRef.current;
    return () => {
      if (containerRef && editor) {
        const scrollTop = containerRef.scrollTop;
        const cursorPosition = editor.state.selection.from;
        reportFinalState(scrollTop, cursorPosition);
      }
    };
  }, [editor, reportFinalState]);

  // Reset restoration flag when note changes
  useEffect(() => {
    hasRestoredStateRef.current = false;
    savedStateRef.current = null;
  }, [noteId]);

  // DOM-level drop handler for image files
  // We handle drops at the document level because:
  // 1. ProseMirror's handleDrop prop doesn't get triggered by synthetic events
  // 2. Native file drops from Finder often land on container elements, not the editor itself
  // We check if the drop is within the editor container and handle it accordingly.
  // If dropped in the container but below the editor content, append to the end.
  useEffect(() => {
    if (!editor) return;

    // Reference to the editor DOM and container
    const editorDom = editor.view.dom;
    const dropZone = editorContainerRef.current; // The scrollable container with the editor

    const handleDocumentDrop = async (event: DragEvent) => {
      const dataTransfer = event.dataTransfer;
      if (!dataTransfer) return;

      // Check if the drop target is within the drop zone (editor container)
      const target = event.target as HTMLElement;
      const isInDropZone = dropZone?.contains(target);
      const isDirectlyOnEditor = editorDom.contains(target);

      console.log(
        '[TipTapEditor] Document drop - target:',
        target,
        'isInDropZone:',
        isInDropZone,
        'isDirectlyOnEditor:',
        isDirectlyOnEditor
      );

      if (!isInDropZone) {
        console.log('[TipTapEditor] Drop not in drop zone, ignoring');
        return;
      }

      // Determine where to insert: at cursor if on editor, at end if on container
      const insertAtEnd = !isDirectlyOnEditor;
      console.log('[TipTapEditor] Insert at end:', insertAtEnd);

      // Check both files and items (items works better in some contexts like tests)
      const files = dataTransfer.files;
      const items = dataTransfer.items;

      // Debug logging
      console.log('[TipTapEditor] Drop event - files:', files.length, 'items:', items.length);
      for (let i = 0; i < files.length; i++) {
        const f = files[i];
        if (f) {
          console.log(`[TipTapEditor] File ${i}: name="${f.name}" type="${f.type}" size=${f.size}`);
        }
      }

      // Collect files to process (with their MIME types)
      // We use getImageMimeType which checks both file.type and filename extension,
      // since files dropped from Finder on macOS often have empty file.type
      const imageFiles: { file: File; mimeType: string }[] = [];

      // First try files (preferred for native drops)
      if (files.length > 0) {
        for (const file of files) {
          const mimeType = getImageMimeType(file);
          if (mimeType) {
            imageFiles.push({ file, mimeType });
          }
        }
      }

      // If no files found, try items (works better in synthetic events)
      if (imageFiles.length === 0 && items.length > 0) {
        for (const item of items) {
          if (item.kind === 'file') {
            const file = item.getAsFile();
            if (file) {
              const mimeType = getImageMimeType(file);
              if (mimeType) {
                imageFiles.push({ file, mimeType });
              }
            }
          }
        }
      }

      if (imageFiles.length === 0) return;

      // Prevent default drop handling
      event.preventDefault();
      event.stopPropagation();

      // Process each image file
      for (const { file, mimeType } of imageFiles) {
        console.log(
          '[TipTapEditor] DOM drop handler: Image detected, type:',
          mimeType,
          'name:',
          file.name
        );

        try {
          // Read as ArrayBuffer and save via IPC
          const buffer = await file.arrayBuffer();

          // Get the active SD to save the image in
          const sdId = await window.electronAPI.sd.getActive();
          if (!sdId) {
            console.error('[TipTapEditor] No active SD, cannot save dropped image');
            return;
          }

          const data = new Uint8Array(buffer);

          console.log('[TipTapEditor] Saving dropped image, size:', data.length, 'type:', mimeType);

          // Save the image via IPC (returns {imageId, filename})
          const result = await window.electronAPI.image.save(sdId, data, mimeType);
          console.log('[TipTapEditor] Dropped image saved with ID:', result.imageId);

          // Insert the image node
          const { state, dispatch } = editor.view;
          const imageNode = state.schema.nodes['notecoveImage'];
          if (imageNode) {
            const node = imageNode.create({
              imageId: result.imageId,
              sdId,
            });

            let tr;
            if (insertAtEnd) {
              // Insert at the end of the document
              const endPos = state.doc.content.size;
              tr = state.tr.insert(endPos, node);
              console.log('[TipTapEditor] Inserting image at end, position:', endPos);
            } else {
              // Insert at current cursor position
              tr = state.tr.replaceSelectionWith(node);
              console.log('[TipTapEditor] Inserting image at cursor');
            }
            dispatch(tr);
            console.log('[TipTapEditor] Dropped image node inserted');
          }
        } catch (err) {
          console.error('[TipTapEditor] Failed to save dropped image:', err);
        }
      }
    };

    // Wrap the async handler
    const wrappedDropHandler = (event: Event) => {
      void handleDocumentDrop(event as DragEvent);
    };

    // IMPORTANT: dragover must call preventDefault() for drop to fire
    // We handle this at document level and check if over the drop zone
    const handleDragOver = (event: DragEvent) => {
      // Check if the drag contains files that might be images
      const hasFiles = event.dataTransfer?.types.includes('Files');
      if (!hasFiles) return;

      // Check if over the drop zone (editor container)
      const target = event.target as HTMLElement;
      const isInDropZone = dropZone?.contains(target);

      if (isInDropZone) {
        event.preventDefault();
        // Set dropEffect to show the user they can drop here
        if (event.dataTransfer) {
          event.dataTransfer.dropEffect = 'copy';
        }
      }
    };

    // Listen at document level to catch drops that land on container elements
    document.addEventListener('drop', wrappedDropHandler);
    document.addEventListener('dragover', handleDragOver);

    return () => {
      document.removeEventListener('drop', wrappedDropHandler);
      document.removeEventListener('dragover', handleDragOver);
    };
  }, [editor]);

  // Keyboard shortcut for inserting images via file picker (Cmd+Shift+M / Ctrl+Shift+M)
  // Note: "M" for Media - avoids conflict with Cmd+Shift+I which is Note Info
  useEffect(() => {
    if (!editor) return;

    const handleKeyDown = async (event: KeyboardEvent) => {
      // Check for Cmd+Shift+M (Mac) or Ctrl+Shift+M (Windows/Linux)
      // eslint-disable-next-line @typescript-eslint/prefer-includes, @typescript-eslint/no-deprecated
      const isMac = navigator.platform.toUpperCase().indexOf('MAC') >= 0;
      const modifier = isMac ? event.metaKey : event.ctrlKey;

      if (modifier && event.shiftKey && event.key.toLowerCase() === 'm') {
        event.preventDefault();
        event.stopPropagation();

        try {
          // Get the active SD
          const sdId = await window.electronAPI.sd.getActive();
          if (!sdId) {
            console.error('[TipTapEditor] No active SD, cannot pick images');
            return;
          }

          // Open file picker and save selected images
          const imageIds = await window.electronAPI.image.pickAndSave(sdId);

          if (imageIds.length === 0) {
            // User canceled or no valid images selected
            return;
          }

          // Insert image nodes for each saved image
          const { state, dispatch } = editor.view;
          const imageNode = state.schema.nodes['notecoveImage'];
          if (!imageNode) return;

          let { tr } = state;
          for (const imageId of imageIds) {
            const node = imageNode.create({ imageId, sdId });
            tr = tr.replaceSelectionWith(node);
          }
          dispatch(tr);

          console.log('[TipTapEditor] Inserted', imageIds.length, 'images from file picker');
        } catch (err) {
          console.error('[TipTapEditor] Failed to pick and insert images:', err);
        }
      }
    };

    // Add listener to the editor DOM element
    const editorDom = editor.view.dom;
    const wrappedHandler = (event: Event) => {
      void handleKeyDown(event as KeyboardEvent);
    };
    editorDom.addEventListener('keydown', wrappedHandler);

    return () => {
      editorDom.removeEventListener('keydown', wrappedHandler);
    };
  }, [editor]);

  // Click handler for comment highlights
  // When a comment mark is clicked, check for overlapping comments and show popover if multiple
  useEffect(() => {
    if (!editor || !onCommentClick) return;

    const handleClick = (event: MouseEvent) => {
      const target = event.target as HTMLElement;
      const commentHighlight = target.closest('.comment-highlight');
      if (commentHighlight) {
        // Collect all thread IDs from this element and its ancestors
        const threadIds: string[] = [];
        let current: Element | null = commentHighlight;

        while (current) {
          if (current.classList.contains('comment-highlight')) {
            const threadId = current.getAttribute('data-thread-id');
            if (threadId && !threadIds.includes(threadId)) {
              threadIds.push(threadId);
            }
          }
          current = current.parentElement?.closest('.comment-highlight') ?? null;
        }

        if (threadIds.length === 0) {
          return;
        }

        if (threadIds.length === 1 && threadIds[0]) {
          // Single comment - select it directly
          console.log('[TipTapEditor] Comment highlight clicked, threadId:', threadIds[0]);
          onCommentClick(threadIds[0]);
        } else if (threadIds.length > 1) {
          // Multiple overlapping comments - show popover
          console.log('[TipTapEditor] Overlapping comments clicked:', threadIds);
          setOverlapPopover({
            anchorEl: commentHighlight as HTMLElement,
            threadIds,
          });
        }
      }
    };

    const editorDom = editor.view.dom;
    editorDom.addEventListener('click', handleClick);

    return () => {
      editorDom.removeEventListener('click', handleClick);
    };
  }, [editor, onCommentClick]);

  // Create a comment on the current selection
  // This function is used by both the keyboard shortcut and toolbar button
  const handleAddCommentOnSelection = useCallback(async () => {
    if (!editor || !noteId) return;

    // Get current selection
    const { from, to, empty } = editor.state.selection;

    if (empty) {
      console.log('[TipTapEditor] Cannot add comment: no selection');
      return;
    }

    // Get selected text
    const text = editor.state.doc.textBetween(from, to, ' ');
    console.log('[TipTapEditor] Adding comment for selection:', { from, to, text });

    try {
      // Encode positions as simple Uint8Array for now
      // TODO: Use proper Yjs RelativePosition encoding for robust anchor tracking
      const anchorStart = new Uint8Array(new Uint32Array([from]).buffer);
      const anchorEnd = new Uint8Array(new Uint32Array([to]).buffer);

      // Create the comment thread via IPC
      const result = await window.electronAPI.comment.addThread(noteId, {
        noteId,
        anchorStart,
        anchorEnd,
        authorId: CURRENT_USER_ID,
        authorName: 'You', // TODO: Get actual user name
        authorHandle: '@you', // TODO: Get actual handle
        content: '', // Empty content - user will fill in via panel
        originalText: text,
        created: Date.now(),
        modified: Date.now(),
        resolved: false,
      });

      if (!result.success || !result.threadId) {
        console.error('[TipTapEditor] Failed to create comment thread:', result.error);
        return;
      }

      console.log('[TipTapEditor] Comment thread created:', result.threadId);

      // Apply the comment mark to the selection
      editor.chain().focus().setTextSelection({ from, to }).setCommentMark(result.threadId).run();

      console.log('[TipTapEditor] Comment mark applied');

      // Notify parent about the new comment (to open panel, select thread, etc.)
      onAddComment?.({ from, to, text, threadId: result.threadId });
    } catch (err) {
      console.error('[TipTapEditor] Failed to create comment thread:', err);
    }
  }, [editor, noteId, onAddComment]);

  // Keyboard shortcut for adding comments (Cmd+Alt+M / Ctrl+Alt+M like Google Docs)
  useEffect(() => {
    if (!editor || !noteId) return;

    const handleKeyDown = async (event: KeyboardEvent) => {
      // Check for Cmd+Alt+M (Mac) or Ctrl+Alt+M (Windows/Linux)
      // eslint-disable-next-line @typescript-eslint/prefer-includes, @typescript-eslint/no-deprecated
      const isMac = navigator.platform.toUpperCase().indexOf('MAC') >= 0;
      const modifier = isMac ? event.metaKey : event.ctrlKey;

      // Use event.code instead of event.key because Alt/Option modifies the character on Mac
      if (modifier && event.altKey && event.code === 'KeyM') {
        event.preventDefault();
        event.stopPropagation();
        await handleAddCommentOnSelection();
      }
    };

    const editorDom = editor.view.dom;
    const wrappedHandler = (event: Event) => {
      void handleKeyDown(event as KeyboardEvent);
    };
    editorDom.addEventListener('keydown', wrappedHandler);

    return () => {
      editorDom.removeEventListener('keydown', wrappedHandler);
    };
  }, [editor, noteId, handleAddCommentOnSelection]);

  // Handler for the comment toolbar button
  const handleCommentButtonClick = () => {
    void handleAddCommentOnSelection();
  };

  // Load and track open comment count for toolbar badge
  useEffect(() => {
    if (!noteId) {
      setOpenCommentCount(0);
      return;
    }

    // Load initial count
    const loadCommentCount = async () => {
      try {
        const threads = await window.electronAPI.comment.getThreads(noteId);
        const openCount = threads.filter((t) => !t.resolved).length;
        setOpenCommentCount(openCount);
      } catch (error) {
        console.error('Failed to load comment count:', error);
      }
    };
    void loadCommentCount();

    // Subscribe to thread changes
    const unsubAdded = window.electronAPI.comment.onThreadAdded((addedNoteId) => {
      if (addedNoteId === noteId) {
        void loadCommentCount();
      }
    });
    const unsubUpdated = window.electronAPI.comment.onThreadUpdated((updatedNoteId) => {
      if (updatedNoteId === noteId) {
        void loadCommentCount();
      }
    });
    const unsubDeleted = window.electronAPI.comment.onThreadDeleted((deletedNoteId, threadId) => {
      if (deletedNoteId === noteId) {
        void loadCommentCount();
        // Remove the comment mark from the editor
        if (editor) {
          editor.commands.removeCommentMarkById(threadId);
        }
      }
    });

    return () => {
      unsubAdded();
      unsubUpdated();
      unsubDeleted();
    };
  }, [noteId, editor]);

  // Manage link popover using tippy.js
  useEffect(() => {
    // Clean up existing popover
    if (linkPopoverRef.current) {
      linkPopoverRef.current.destroy();
      linkPopoverRef.current = null;
    }

    // If no data, nothing to show
    if (!linkPopoverData) {
      return;
    }

    // Create a container for the React component
    const container = document.createElement('div');

    // Create the popover using tippy.js
    const instance = tippy(linkPopoverData.element, {
      content: container,
      trigger: 'manual',
      interactive: true,
      placement: 'bottom-start',
      appendTo: () => document.body,
      onHide: () => {
        setLinkPopoverData(null);
      },
      onClickOutside: () => {
        instance.hide();
      },
    });

    // Capture current values for use in callbacks
    // (linkPopoverData is guaranteed non-null at this point, and we check editor below)
    const { href, from, to } = linkPopoverData;

    // If editor is not available, don't render edit/remove options
    if (!editor) {
      return;
    }
    const currentEditor = editor;

    // Render the React component into the container
    // Using ReactDOM.createRoot for React 18
    void import('react-dom/client').then(({ createRoot }) => {
      const root = createRoot(container);
      root.render(
        <LinkPopover
          href={href}
          onClose={() => {
            instance.hide();
            setLinkPopoverData(null);
          }}
          onEdit={(newHref: string) => {
            console.log('[TipTapEditor] Editing link, new href:', newHref);
            // Select the link range and update the href
            currentEditor
              .chain()
              .focus()
              .setTextSelection({ from, to })
              .extendMarkRange('link')
              .setLink({ href: newHref })
              .run();
          }}
          onRemove={() => {
            console.log('[TipTapEditor] Removing link at:', from, '-', to);
            // Select the link range and remove the link mark
            currentEditor
              .chain()
              .focus()
              .setTextSelection({ from, to })
              .extendMarkRange('link')
              .unsetLink()
              .run();
          }}
        />
      );
    });

    // Show the popover
    instance.show();
    linkPopoverRef.current = instance;

    // Cleanup on unmount
    return () => {
      if (linkPopoverRef.current) {
        linkPopoverRef.current.destroy();
        linkPopoverRef.current = null;
      }
    };
  }, [linkPopoverData, editor]);

  // Manage link input popover (for creating new links)
  useEffect(() => {
    // Clean up existing popover
    if (linkInputPopoverRef.current) {
      linkInputPopoverRef.current.destroy();
      linkInputPopoverRef.current = null;
    }

    // If no data, nothing to show
    if (!linkInputPopoverData || !editor) {
      return;
    }

    // Create a container for the React component
    const container = document.createElement('div');

    // Capture current values
    const { element, selectionFrom, selectionTo } = linkInputPopoverData;

    // Create the popover using tippy.js
    const instance = tippy(element, {
      content: container,
      trigger: 'manual',
      interactive: true,
      placement: 'bottom-start',
      appendTo: () => document.body,
      onHide: () => {
        setLinkInputPopoverData(null);
      },
      onClickOutside: () => {
        instance.hide();
      },
    });

    // Render the React component into the container
    void import('react-dom/client').then(({ createRoot }) => {
      const root = createRoot(container);
      root.render(
        <LinkInputPopover
          onSubmit={(url: string) => {
            console.log('[TipTapEditor] Creating link with URL:', url);
            // Select the original selection and apply link
            editor
              .chain()
              .focus()
              .setTextSelection({ from: selectionFrom, to: selectionTo })
              .setLink({ href: url })
              .run();
            instance.hide();
            setLinkInputPopoverData(null);
          }}
          onCancel={() => {
            instance.hide();
            setLinkInputPopoverData(null);
          }}
        />
      );
    });

    // Show the popover
    instance.show();
    linkInputPopoverRef.current = instance;

    // Cleanup on unmount
    return () => {
      if (linkInputPopoverRef.current) {
        linkInputPopoverRef.current.destroy();
        linkInputPopoverRef.current = null;
      }
    };
  }, [linkInputPopoverData, editor]);

  // Manage text+URL input popover (for creating new links without selection)
  useEffect(() => {
    // Clean up existing popover
    if (textAndUrlPopoverRef.current) {
      textAndUrlPopoverRef.current.destroy();
      textAndUrlPopoverRef.current = null;
    }

    // If no data, nothing to show
    if (!textAndUrlPopoverData || !editor) {
      return;
    }

    // Create a container for the React component
    const container = document.createElement('div');

    // Capture current values
    const { element, insertPosition } = textAndUrlPopoverData;

    // Create the popover using tippy.js
    const instance = tippy(element, {
      content: container,
      trigger: 'manual',
      interactive: true,
      placement: 'bottom-start',
      appendTo: () => document.body,
      onHide: () => {
        setTextAndUrlPopoverData(null);
      },
      onClickOutside: () => {
        instance.hide();
      },
    });

    // Render the React component into the container
    void import('react-dom/client').then(({ createRoot }) => {
      const root = createRoot(container);
      root.render(
        <TextAndUrlInputPopover
          onSubmit={(text: string, url: string) => {
            console.log('[TipTapEditor] Creating link with text and URL:', { text, url });
            // Insert text with link mark at the cursor position
            editor
              .chain()
              .focus()
              .insertContentAt(insertPosition, {
                type: 'text',
                text,
                marks: [{ type: 'link', attrs: { href: url } }],
              })
              .run();
            instance.hide();
            setTextAndUrlPopoverData(null);
          }}
          onCancel={() => {
            instance.hide();
            setTextAndUrlPopoverData(null);
          }}
        />
      );
    });

    // Show the popover
    instance.show();
    textAndUrlPopoverRef.current = instance;

    // Cleanup on unmount
    return () => {
      if (textAndUrlPopoverRef.current) {
        textAndUrlPopoverRef.current.destroy();
        textAndUrlPopoverRef.current = null;
      }
    };
  }, [textAndUrlPopoverData, editor]);

  /**
   * Handle link button click from toolbar
   * - If cursor is in existing link: show edit popover
   * - If text is selected: show URL input popover
   */
  const handleLinkButtonClick = (buttonElement: HTMLElement) => {
    if (!editor) return;

    // Check if cursor is in an existing link
    if (editor.isActive('link')) {
      // Get link mark attributes
      const { href } = editor.getAttributes('link') as { href: string };
      const { from, to } = editor.state.selection;

      console.log('[TipTapEditor] Link button clicked while in link:', href);

      // Show the edit popover
      setLinkPopoverData({
        href,
        element: buttonElement,
        from,
        to,
      });
      return;
    }

    // Check if there's a text selection
    const { from, to } = editor.state.selection;
    if (from !== to) {
      console.log('[TipTapEditor] Link button clicked with selection:', from, '-', to);

      // Show URL input popover
      setLinkInputPopoverData({
        element: buttonElement,
        selectionFrom: from,
        selectionTo: to,
      });
      return;
    }

    // No selection and not in link - show text+URL dialog
    console.log('[TipTapEditor] Link button clicked with no selection, showing text+URL dialog');
    setTextAndUrlPopoverData({
      element: buttonElement,
      insertPosition: from,
    });
  };

  /**
   * Handle image button click from toolbar
   * Opens file picker and inserts selected images
   */
  const handleImageButtonClick = async () => {
    if (!editor) return;

    try {
      // Get the active SD
      const sdId = await window.electronAPI.sd.getActive();
      if (!sdId) {
        console.error('[TipTapEditor] No active SD, cannot pick images');
        return;
      }

      // Open file picker and save selected images
      const imageIds = await window.electronAPI.image.pickAndSave(sdId);

      if (imageIds.length === 0) {
        // User canceled or no valid images selected
        return;
      }

      // Insert image nodes for each saved image
      const { state, dispatch } = editor.view;
      const imageNode = state.schema.nodes['notecoveImage'];
      if (!imageNode) return;

      let { tr } = state;
      for (const imageId of imageIds) {
        const node = imageNode.create({ imageId, sdId });
        tr = tr.replaceSelectionWith(node);
      }
      dispatch(tr);

      console.log('[TipTapEditor] Inserted', imageIds.length, 'images from toolbar button');
    } catch (err) {
      console.error('[TipTapEditor] Failed to pick and insert images:', err);
    }
  };

  /**
   * Handle table button click from toolbar
   * Opens the table size picker dialog
   */
  const handleTableButtonClick = (buttonElement: HTMLElement) => {
    setTableSizePickerAnchor(buttonElement);
  };

  /**
   * Handle table size selection from picker
   * Inserts a table with the selected dimensions
   */
  const handleTableSizeSelect = (rows: number, cols: number) => {
    if (!editor) return;

    console.log('[TipTapEditor] Inserting table with dimensions:', rows, 'x', cols);
    editor.chain().focus().insertTable({ rows, cols, withHeaderRow: true }).run();
  };

  /**
   * Handle context menu open
   * Shows custom context menu with Cut, Copy, Paste, and Add Comment options
   */
  const handleContextMenu = (e: React.MouseEvent) => {
    e.preventDefault();
    setContextMenu({ x: e.clientX, y: e.clientY });
  };

  /**
   * Handle context menu close
   */
  const handleContextMenuClose = () => {
    setContextMenu(null);
  };

  /**
   * Handle Cmd+K keyboard shortcut
   * Similar to handleLinkButtonClick but triggered from keyboard
   */
  const handleCmdK = (anchorElement: HTMLElement) => {
    if (!editor) return;

    // Check if cursor is in an existing link
    if (editor.isActive('link')) {
      const { href } = editor.getAttributes('link') as { href: string };
      const { from, to } = editor.state.selection;

      console.log('[TipTapEditor] Cmd+K pressed while in link:', href);

      setLinkPopoverData({
        href,
        element: anchorElement,
        from,
        to,
      });
      return;
    }

    // Check if there's a text selection
    const { from, to } = editor.state.selection;
    if (from !== to) {
      console.log('[TipTapEditor] Cmd+K pressed with selection:', from, '-', to);

      setLinkInputPopoverData({
        element: anchorElement,
        selectionFrom: from,
        selectionTo: to,
      });
      return;
    }

    // No selection and not in link - show text+URL dialog
    console.log('[TipTapEditor] Cmd+K pressed with no selection, showing text+URL dialog');
    setTextAndUrlPopoverData({
      element: anchorElement,
      insertPosition: from,
    });
  };

  // Update handleCmdKRef when editor is available
  useEffect(() => {
    if (editor) {
      handleCmdKRef.current = handleCmdK;
    }
    return () => {
      handleCmdKRef.current = null;
    };
    // eslint-disable-next-line react-hooks/exhaustive-deps -- handleCmdK is intentionally captured via ref pattern
  }, [editor]);

  return (
    <Box
      sx={{
        height: '100%',
        display: 'flex',
        flexDirection: 'column',
        position: 'relative',
        '& .ProseMirror': {
          minHeight: '100%',
          outline: 'none',
          '& h1': {
            fontSize: '2em',
            fontWeight: 600,
            marginTop: 2,
            marginBottom: 1,
          },
          '& h2': {
            fontSize: '1.5em',
            fontWeight: 600,
            marginTop: 1.5,
            marginBottom: 0.75,
          },
          '& h3': {
            fontSize: '1.25em',
            fontWeight: 600,
            marginTop: 1.25,
            marginBottom: 0.5,
          },
          '& p': {
            marginBottom: 0,
            marginTop: 0,
          },
          '& ul, & ol': {
            paddingLeft: 2,
            marginBottom: 1,
          },
          '& code': {
            backgroundColor: 'action.hover',
            padding: '2px 4px',
            borderRadius: 0.5,
            fontSize: '0.9em',
          },
          '& pre': {
            backgroundColor: 'action.hover',
            padding: 2,
            borderRadius: 1,
            overflow: 'auto',
            '& code': {
              padding: 0,
              backgroundColor: 'transparent',
            },
          },
          '& blockquote': {
            borderLeft: '4px solid',
            borderColor: 'primary.main',
            paddingLeft: 2,
            marginLeft: 0,
            fontStyle: 'italic',
            color: 'text.secondary',
          },
          // Hashtag styling
          '& .hashtag': {
            color: theme.palette.primary.main,
            fontWeight: 500,
            cursor: 'pointer',
            textDecoration: 'none',
            '&:hover': {
              textDecoration: 'underline',
            },
          },
          // Comment highlight styling
          '& .comment-highlight': {
            backgroundColor:
              theme.palette.mode === 'dark'
                ? 'rgba(255, 213, 79, 0.25)'
                : 'rgba(255, 213, 79, 0.4)',
            borderBottom: `2px solid ${theme.palette.warning.main}`,
            cursor: 'pointer',
            transition: 'background-color 0.2s ease',
            '&:hover': {
              backgroundColor:
                theme.palette.mode === 'dark'
                  ? 'rgba(255, 213, 79, 0.35)'
                  : 'rgba(255, 213, 79, 0.5)',
            },
            // Active/selected comment
            '&.comment-active': {
              backgroundColor:
                theme.palette.mode === 'dark'
                  ? 'rgba(255, 213, 79, 0.45)'
                  : 'rgba(255, 213, 79, 0.6)',
            },
            // Overlapping comments - nested highlights get progressively darker
            '& .comment-highlight': {
              backgroundColor:
                theme.palette.mode === 'dark'
                  ? 'rgba(255, 193, 7, 0.35)'
                  : 'rgba(255, 193, 7, 0.5)',
              // Third level overlap (rare but possible)
              '& .comment-highlight': {
                backgroundColor:
                  theme.palette.mode === 'dark'
                    ? 'rgba(255, 160, 0, 0.45)'
                    : 'rgba(255, 160, 0, 0.6)',
              },
            },
          },
          // Inter-note link styling (complementary to tags - use secondary color)
          '& .inter-note-link': {
            color: theme.palette.secondary.main,
            fontWeight: 500,
            cursor: 'pointer',
            textDecoration: 'none',
            borderBottom: `1px dotted ${theme.palette.secondary.main}`,
            '&:hover': {
              textDecoration: 'underline',
              borderBottomStyle: 'solid',
            },
          },
          // Broken inter-note link styling (note doesn't exist or is deleted)
          '& .inter-note-link-broken': {
            color: theme.palette.error.main,
            fontWeight: 500,
            cursor: 'not-allowed',
            textDecoration: 'line-through',
            borderBottom: `1px dotted ${theme.palette.error.main}`,
          },
          // Hide the original [[note-id]] text when displaying title
          '& .inter-note-link-hidden': {
            display: 'none',
          },
          // Web link styling (external http/https links)
          // Blue and underlined to distinguish from internal links (which are dotted)
          '& a.web-link': {
            color: theme.palette.info.main,
            textDecoration: 'underline',
            cursor: 'pointer',
            '&:hover': {
              color: theme.palette.info.dark,
              textDecoration: 'underline',
            },
            '&:visited': {
              color: theme.palette.info.main,
            },
          },
          // NotecoveImage styling - all images are block-level and centered
          '& figure.notecove-image': {
            margin: '16px 0',
            padding: 0,
            display: 'flex',
            flexDirection: 'column',
            alignItems: 'center',
            width: '100%',
            // Selected state
            '&.ProseMirror-selectednode': {
              outline: `2px solid ${theme.palette.primary.main}`,
              outlineOffset: '4px',
              borderRadius: '4px',
            },
          },
          '& .notecove-image-container': {
            position: 'relative',
            display: 'inline-flex',
            justifyContent: 'center',
            alignItems: 'center',
            minHeight: '100px',
            minWidth: '100px',
            backgroundColor: theme.palette.action.hover,
            borderRadius: '4px',
            overflow: 'hidden',
          },
          '& .notecove-image-element': {
            maxWidth: '100%',
            height: 'auto',
            display: 'block',
            borderRadius: '4px',
          },
          '& .notecove-image-loading': {
            display: 'flex',
            flexDirection: 'column',
            alignItems: 'center',
            justifyContent: 'center',
            gap: '8px',
            padding: '24px',
            color: theme.palette.text.secondary,
            fontSize: '0.875rem',
          },
          '& .notecove-image-spinner': {
            width: '24px',
            height: '24px',
            animation: 'notecove-spin 1s linear infinite',
          },
          '& .notecove-spinner-circle': {
            stroke: theme.palette.primary.main,
            strokeLinecap: 'round',
            strokeDasharray: '50 50',
          },
          '@keyframes notecove-spin': {
            from: { transform: 'rotate(0deg)' },
            to: { transform: 'rotate(360deg)' },
          },
          '& .notecove-image-error': {
            display: 'flex',
            flexDirection: 'column',
            alignItems: 'center',
            justifyContent: 'center',
            gap: '8px',
            padding: '24px',
            color: theme.palette.error.main,
            fontSize: '0.875rem',
          },
          '& .notecove-image-broken': {
            width: '32px',
            height: '32px',
            color: theme.palette.error.main,
          },
          '& .notecove-image-error-id': {
            fontSize: '0.75rem',
            fontFamily: 'monospace',
            color: theme.palette.text.disabled,
            marginTop: '4px',
          },
          '& .notecove-image-caption': {
            marginTop: '8px',
            fontSize: '0.875rem',
            color: theme.palette.text.secondary,
            fontStyle: 'italic',
            textAlign: 'center',
            maxWidth: '100%',
          },
          // Dev-mode tooltip (only visible in development)
          '& .notecove-image-dev-tooltip': {
            position: 'absolute',
            bottom: '100%',
            left: '50%',
            transform: 'translateX(-50%)',
            marginBottom: '8px',
            padding: '8px 12px',
            backgroundColor: 'rgba(0, 0, 0, 0.85)',
            color: '#fff',
            fontSize: '11px',
            fontFamily: 'monospace',
            borderRadius: '4px',
            whiteSpace: 'nowrap',
            zIndex: 1000,
            pointerEvents: 'none',
            boxShadow: '0 2px 8px rgba(0,0,0,0.3)',
          },
          '& .notecove-dev-tooltip-row': {
            padding: '2px 0',
            '& strong': {
              color: '#8be9fd',
              marginRight: '8px',
            },
          },
          // Resize handles container - only visible when image is selected
          '& .notecove-image-resize-handles': {
            position: 'absolute',
            top: 0,
            left: 0,
            right: 0,
            bottom: 0,
            pointerEvents: 'none',
            opacity: 0,
            transition: 'opacity 0.15s ease',
          },
          // Show resize handles when image is selected
          '& figure.notecove-image.ProseMirror-selectednode .notecove-image-resize-handles': {
            opacity: 1,
          },
          // Individual resize handle
          '& .notecove-image-resize-handle': {
            position: 'absolute',
            width: '12px',
            height: '12px',
            backgroundColor: theme.palette.primary.main,
            border: `2px solid ${theme.palette.background.paper}`,
            borderRadius: '2px',
            pointerEvents: 'auto',
            boxShadow: '0 1px 3px rgba(0,0,0,0.3)',
            transition: 'transform 0.1s ease',
            '&:hover': {
              transform: 'scale(1.2)',
            },
          },
          // Corner positions
          '& .notecove-image-resize-handle--nw': {
            top: '-6px',
            left: '-6px',
            cursor: 'nw-resize',
          },
          '& .notecove-image-resize-handle--ne': {
            top: '-6px',
            right: '-6px',
            cursor: 'ne-resize',
          },
          '& .notecove-image-resize-handle--sw': {
            bottom: '-6px',
            left: '-6px',
            cursor: 'sw-resize',
          },
          '& .notecove-image-resize-handle--se': {
            bottom: '-6px',
            right: '-6px',
            cursor: 'se-resize',
          },
          // Resize dimension tooltip
          '& .notecove-image-resize-tooltip': {
            position: 'absolute',
            bottom: '100%',
            left: '50%',
            transform: 'translateX(-50%)',
            marginBottom: '8px',
            padding: '4px 8px',
            backgroundColor: 'rgba(0, 0, 0, 0.85)',
            color: '#fff',
            fontSize: '12px',
            fontFamily: 'monospace',
            borderRadius: '4px',
            whiteSpace: 'nowrap',
            zIndex: 1001,
            pointerEvents: 'none',
          },
          // Resizing state - show cursor and prevent selection
          '& figure.notecove-image--resizing': {
            userSelect: 'none',
            cursor: 'nw-resize',
            '& *': {
              cursor: 'inherit',
            },
          },
          // Linked image indicator - subtle border and link icon
          '& figure.notecove-image--linked': {
            '& .notecove-image-container': {
              position: 'relative',
              '&::after': {
                content: '"\\1F517"', // Link emoji
                position: 'absolute',
                top: '8px',
                right: '8px',
                fontSize: '16px',
                backgroundColor: 'rgba(0, 0, 0, 0.6)',
                borderRadius: '4px',
                padding: '2px 6px',
                opacity: 0.8,
                pointerEvents: 'none',
              },
            },
            '& .notecove-image-element': {
              outline: `2px solid ${theme.palette.info.main}`,
              outlineOffset: '-2px',
            },
          },
          // Table styling
          '& table': {
            borderCollapse: 'collapse',
            width: '100%',
            margin: '16px 0',
            tableLayout: 'fixed',
            overflow: 'hidden',
            borderRadius: '4px',
            border: `1px solid ${theme.palette.divider}`,
          },
          '& table td, & table th': {
            border: `1px solid ${theme.palette.divider}`,
            padding: '8px 12px',
            textAlign: 'left',
            verticalAlign: 'top',
            position: 'relative',
            minWidth: '50px',
            boxSizing: 'border-box',
            '& > p': {
              margin: 0,
            },
          },
          '& table th': {
            backgroundColor:
              theme.palette.mode === 'dark' ? 'rgba(255, 255, 255, 0.05)' : 'rgba(0, 0, 0, 0.04)',
            fontWeight: 600,
          },
          '& table tr:hover': {
            backgroundColor:
              theme.palette.mode === 'dark' ? 'rgba(255, 255, 255, 0.02)' : 'rgba(0, 0, 0, 0.02)',
          },
          // Selected cell styling
          '& table .selectedCell': {
            backgroundColor:
              theme.palette.mode === 'dark' ? 'rgba(25, 118, 210, 0.2)' : 'rgba(25, 118, 210, 0.1)',
          },
          '& table .selectedCell::after': {
            content: '""',
            position: 'absolute',
            top: 0,
            left: 0,
            right: 0,
            bottom: 0,
            border: `2px solid ${theme.palette.primary.main}`,
            pointerEvents: 'none',
          },
          // Column resize handle styling
          '& .column-resize-handle': {
            position: 'absolute',
            right: '-2px',
            top: 0,
            bottom: 0,
            width: '4px',
            backgroundColor: theme.palette.primary.main,
            cursor: 'col-resize',
            zIndex: 20,
          },
          // Table selected state
          '& table.ProseMirror-selectednode': {
            outline: `2px solid ${theme.palette.primary.main}`,
            outlineOffset: '2px',
          },
          // Resize cursor when dragging
          '&.resize-cursor': {
            cursor: 'col-resize',
          },
          // Search result highlighting
          '& .search-result': {
            backgroundColor:
              theme.palette.mode === 'dark' ? 'rgba(255, 235, 59, 0.3)' : 'rgba(255, 235, 59, 0.5)',
            borderRadius: '2px',
          },
          '& .search-result-current': {
            backgroundColor:
              theme.palette.mode === 'dark' ? 'rgba(255, 152, 0, 0.5)' : 'rgba(255, 152, 0, 0.7)',
            outline: `2px solid ${theme.palette.primary.main}`,
            outlineOffset: '1px',
          },
          // Task item styling (list-based checkboxes)
          // The checkbox is positioned to the left of content
          // Content aligns with body text (task item pulls back to cancel list indentation)
          '& li[data-type="taskItem"]': {
            display: 'flex',
            alignItems: 'flex-start',
            listStyle: 'none',
            position: 'relative',
            // Pull back to cancel list padding, so content aligns with body text
            // Lists have paddingLeft: 2 (16px), so we offset by -16px
            marginLeft: -2, // MUI spacing: -16px
            // Add padding on left for the checkbox
            paddingLeft: '28px', // 18px checkbox + 10px gap

            // Checkbox wrapper - positioned absolutely in the padding area
            '& .task-checkbox-wrapper': {
              position: 'absolute',
              left: 0,
              top: '2px',
              display: 'flex',
              alignItems: 'center',
              justifyContent: 'center',
              cursor: 'pointer',
              userSelect: 'none',
            },

            // Checkbox element
            '& .task-checkbox': {
              display: 'inline-flex',
              alignItems: 'center',
              justifyContent: 'center',
              width: '18px',
              height: '18px',
              border: `2px solid ${theme.palette.text.secondary}`,
              borderRadius: '3px',
              fontSize: '12px',
              fontWeight: 700,
              lineHeight: 1,
              transition: 'all 0.15s ease',
            },

            // Task content area
            '& .task-content': {
              flex: 1,
              minWidth: 0,
            },

            // Unchecked state - empty checkbox
            '&[data-checked="unchecked"]': {
              '& .task-checkbox': {
                backgroundColor: 'transparent',
              },
              '& .task-content': {
                textDecoration: 'none',
                opacity: 1,
              },
            },

            // Checked state - green checkbox with checkmark, strikethrough text
            '&[data-checked="checked"]': {
              '& .task-checkbox': {
                backgroundColor: theme.palette.success.main,
                borderColor: theme.palette.success.main,
                color: '#ffffff',
              },
              '& .task-content': {
                textDecoration: 'line-through',
                opacity: 0.6,
                color: theme.palette.text.secondary,
              },
            },

            // Nope state - red checkbox with X, strikethrough text
            '&[data-checked="nope"]': {
              '& .task-checkbox': {
                backgroundColor: theme.palette.error.main,
                borderColor: theme.palette.error.main,
                color: '#ffffff',
              },
              '& .task-content': {
                textDecoration: 'line-through',
                opacity: 0.6,
                color: theme.palette.text.secondary,
              },
            },
          },
        },
      }}
    >
      <EditorToolbar
        editor={editor}
        onLinkButtonClick={handleLinkButtonClick}
        onImageButtonClick={() => void handleImageButtonClick()}
        onTableButtonClick={handleTableButtonClick}
        onCommentButtonClick={handleCommentButtonClick}
        hasTextSelection={hasTextSelection}
        commentCount={openCommentCount}
      />
      {/* Sync indicator - shows briefly when external updates arrive */}
      <Fade in={showSyncIndicator}>
        <Chip
          icon={<SyncIcon sx={{ fontSize: '0.9rem' }} />}
          label="Synced"
          size="small"
          color="primary"
          variant="outlined"
          sx={{
            position: 'absolute',
            top: 48, // Below toolbar
            right: 8,
            zIndex: 10,
            fontSize: '0.75rem',
            height: 24,
          }}
        />
      </Fade>
      {/* Loading overlay - shows spinner while note is loading */}
      <Fade in={isLoading}>
        <Box
          sx={{
            position: 'absolute',
            top: 48, // Below toolbar
            left: 0,
            right: 0,
            bottom: 0,
            display: 'flex',
            alignItems: 'center',
            justifyContent: 'center',
            backgroundColor:
              theme.palette.mode === 'dark' ? 'rgba(0, 0, 0, 0.7)' : 'rgba(255, 255, 255, 0.8)',
            zIndex: 5,
          }}
        >
          <CircularProgress size={40} />
        </Box>
      </Fade>
      <Box
        ref={editorContainerRef}
        sx={{ flex: 1, overflow: 'auto', padding: 2, cursor: isLoading ? 'wait' : 'text' }}
        onClick={(e) => {
          // Only handle clicks on the Box itself (empty space), not on the editor content
          // Don't allow focus while loading
          if (e.target === e.currentTarget && editor && !isLoading) {
            // Focus the editor and move cursor to the end
            editor.commands.focus('end');
          }
        }}
        onContextMenu={handleContextMenu}
      >
        <EditorContent editor={editor} />
      </Box>
      {showSearchPanel && onSearchPanelClose && onSearchTermChange && (
        <SearchPanel
          editor={editor}
          onClose={onSearchPanelClose}
          searchTerm={searchTerm}
          onSearchTermChange={onSearchTermChange}
        />
      )}
      {/* Image lightbox - renders via portal */}
      <ImageLightbox />
      {/* Image context menu */}
      <ImageContextMenu />
      {/* Table size picker dialog */}
      <TableSizePickerDialog
        open={Boolean(tableSizePickerAnchor)}
        anchorEl={tableSizePickerAnchor}
        onClose={() => {
          setTableSizePickerAnchor(null);
        }}
        onSelect={handleTableSizeSelect}
      />
      {/* Overlapping comments selection popover */}
      {overlapPopover && (
        <Popper
          open
          anchorEl={overlapPopover.anchorEl}
          placement="bottom-start"
          style={{ zIndex: 1400 }}
        >
          <ClickAwayListener
            onClickAway={() => {
              setOverlapPopover(null);
            }}
          >
            <Paper elevation={8} sx={{ minWidth: 180 }}>
              <Typography
                variant="caption"
                sx={{ px: 1.5, py: 0.75, display: 'block', color: 'text.secondary' }}
              >
                Select a comment:
              </Typography>
              <Divider />
              <List dense sx={{ py: 0.5 }}>
                {overlapPopover.threadIds.map((threadId, index) => (
                  <ListItemButton
                    key={threadId}
                    onClick={() => {
                      onCommentClick?.(threadId);
                      setOverlapPopover(null);
                    }}
                    sx={{ py: 0.5 }}
                  >
                    <ListItemText
                      primary={`Comment ${index + 1}`}
                      secondary={`Thread: ${threadId.slice(0, 8)}...`}
                      primaryTypographyProps={{ variant: 'body2' }}
                      secondaryTypographyProps={{ variant: 'caption' }}
                    />
                  </ListItemButton>
                ))}
              </List>
            </Paper>
          </ClickAwayListener>
        </Popper>
      )}
      {/* Editor context menu */}
      {contextMenu !== null && (
        <Menu
          open
          onClose={handleContextMenuClose}
          anchorReference="anchorPosition"
          anchorPosition={{ top: contextMenu.y, left: contextMenu.x }}
        >
          <MenuItem
            onClick={() => {
              // eslint-disable-next-line @typescript-eslint/no-deprecated
              document.execCommand('cut');
              handleContextMenuClose();
            }}
          >
            Cut
          </MenuItem>
          <MenuItem
            onClick={() => {
              // eslint-disable-next-line @typescript-eslint/no-deprecated
              document.execCommand('copy');
              handleContextMenuClose();
            }}
          >
            Copy
          </MenuItem>
          <MenuItem
            onClick={() => {
              // eslint-disable-next-line @typescript-eslint/no-deprecated
              document.execCommand('paste');
              handleContextMenuClose();
            }}
          >
            Paste
          </MenuItem>
          <Divider />
          <MenuItem
            onClick={() => {
              handleContextMenuClose();
              void handleAddCommentOnSelection();
            }}
            disabled={!hasTextSelection}
          >
            <Box sx={{ display: 'flex', justifyContent: 'space-between', width: '100%' }}>
              <span>Add Comment</span>
              <Typography variant="caption" sx={{ ml: 2, color: 'text.secondary' }}>
                ⌘⌥M
              </Typography>
            </Box>
          </MenuItem>
        </Menu>
      )}
    </Box>
  );
};<|MERGE_RESOLUTION|>--- conflicted
+++ resolved
@@ -8,13 +8,9 @@
  * Syncs with main process CRDT via IPC.
  */
 
-<<<<<<< HEAD
 /* eslint-disable @typescript-eslint/no-unsafe-assignment, @typescript-eslint/no-unsafe-call, @typescript-eslint/no-unsafe-member-access */
 
-import React, { useEffect, useState, useRef } from 'react';
-=======
 import React, { useEffect, useState, useRef, useCallback } from 'react';
->>>>>>> 400cef64
 import { useEditor, EditorContent } from '@tiptap/react';
 import StarterKit from '@tiptap/starter-kit';
 import BulletList from '@tiptap/extension-bullet-list';
@@ -552,10 +548,7 @@
               // Use ProseMirror's Fragment.from to create a new fragment
               // eslint-disable-next-line @typescript-eslint/no-explicit-any
               const Fragment = (node.content as any).constructor;
-<<<<<<< HEAD
-=======
-
->>>>>>> 400cef64
+
               const newFragment = Fragment.fromArray(newContent) as typeof node.content;
               return node.copy(newFragment);
             }
@@ -581,10 +574,7 @@
           // Use ProseMirror's Fragment.from to create a new fragment
           // eslint-disable-next-line @typescript-eslint/no-explicit-any
           const Fragment = (slice.content as any).constructor;
-<<<<<<< HEAD
-=======
-
->>>>>>> 400cef64
+
           const newFragment = Fragment.fromArray(newContent) as typeof slice.content;
           // eslint-disable-next-line @typescript-eslint/no-explicit-any, @typescript-eslint/no-unsafe-return
           return new (slice.constructor as any)(newFragment, slice.openStart, slice.openEnd);
@@ -679,13 +669,9 @@
         const umAny = um as any;
         // eslint-disable-next-line @typescript-eslint/no-explicit-any
         const yDocAny = yDoc as any;
-<<<<<<< HEAD
+
         const observers = yDocAny._observers?.get('afterTransaction');
-=======
-
-        const observers = yDocAny._observers?.get('afterTransaction');
-
->>>>>>> 400cef64
+
         const hasUmHandler = observers?.has(umAny.afterTransactionHandler) ?? false;
 
         if (!hasUmHandler && umAny.afterTransactionHandler) {
