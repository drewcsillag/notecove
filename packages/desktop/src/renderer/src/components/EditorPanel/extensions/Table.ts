--- conflicted
+++ resolved
@@ -383,14 +383,9 @@
   const depth = $from.depth;
 
   for (let d = depth; d > 0; d--) {
-<<<<<<< HEAD
     // eslint-disable-next-line @typescript-eslint/no-unsafe-assignment, @typescript-eslint/no-unsafe-call, @typescript-eslint/no-unsafe-member-access
     const node = $from.node(d);
     // eslint-disable-next-line @typescript-eslint/prefer-optional-chain, @typescript-eslint/no-unsafe-member-access
-=======
-    const node = $from.node(d);
-    // eslint-disable-next-line @typescript-eslint/prefer-optional-chain
->>>>>>> 400cef64
     if (node && node.type.name === 'table') {
       return getTableDimensions(node);
     }
