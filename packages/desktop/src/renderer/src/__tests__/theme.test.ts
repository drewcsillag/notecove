--- conflicted
+++ resolved
@@ -35,19 +35,10 @@
       const cssBaseline = appTheme.components?.MuiCssBaseline;
       expect(cssBaseline).toBeDefined();
 
-<<<<<<< HEAD
-      const styleOverrides = cssBaseline?.styleOverrides as
-        | Record<string, Record<string, unknown>>
-        | undefined;
-      expect(styleOverrides?.['body']?.['margin']).toBe(0);
-      expect(styleOverrides?.['body']?.['padding']).toBe(0);
-      expect(styleOverrides?.['body']?.['overflow']).toBe('hidden');
-=======
       const styleOverrides = cssBaseline?.styleOverrides as Record<string, Record<string, unknown>>;
       expect(styleOverrides['body']?.['margin']).toBe(0);
       expect(styleOverrides['body']?.['padding']).toBe(0);
       expect(styleOverrides['body']?.['overflow']).toBe('hidden');
->>>>>>> 4e0be031
     });
   });
 
