/**
 * App Component Tests
 */

// Mock i18n before any imports
jest.mock('../i18n', () => ({}));

// Mock TipTap editor
jest.mock('../components/EditorPanel/TipTapEditor', () => ({
  TipTapEditor: () => <div data-testid="tiptap-editor">TipTap Editor</div>,
}));

import { render, screen, waitFor } from '@testing-library/react';
import '@testing-library/jest-dom';
import App from '../App';

// Mock window.electronAPI
const mockElectronAPI = {
  platform: 'darwin',
  note: {
    load: jest.fn(),
    unload: jest.fn(),
    applyUpdate: jest.fn(),
    create: jest.fn().mockResolvedValue('new-note-id'),
    delete: jest.fn(),
    restore: jest.fn(),
    permanentDelete: jest.fn(),
    duplicate: jest.fn().mockResolvedValue('new-note-id'),
    move: jest.fn(),
    getMetadata: jest.fn(),
    list: jest.fn().mockResolvedValue([]),
    onUpdated: jest.fn(),
    onDeleted: jest.fn(),
    onRestored: jest.fn(),
    onPermanentDeleted: jest.fn(),
    onCreated: jest.fn(),
    onExternalUpdate: jest.fn(),
    onTitleUpdated: jest.fn(),
    onPinned: jest.fn(),
    onMoved: jest.fn(),
    updateTitle: jest.fn(),
    togglePin: jest.fn(),
    createSnapshot: jest.fn().mockResolvedValue({ success: true, filename: 'test-snapshot.yjson' }),
    getInfo: jest.fn().mockResolvedValue(null),
    reloadFromCRDTLogs: jest.fn().mockResolvedValue({ success: true }),
  },
  folder: {
    list: jest.fn().mockResolvedValue([]),
    get: jest.fn().mockResolvedValue(null),
    create: jest.fn(),
    delete: jest.fn(),
    onUpdated: jest.fn(),
    onSelected: jest.fn(() => () => {
      /* unsubscribe */
    }),
  },
  sd: {
    list: jest.fn().mockResolvedValue([]),
    create: jest.fn(),
    setActive: jest.fn(),
    getActive: jest.fn().mockResolvedValue(null),
    onUpdated: jest.fn(),
    onOpenSettings: jest.fn(() => () => {
      /* unsubscribe */
    }),
    onInitProgress: jest.fn(() => () => {
      /* unsubscribe */
    }),
    onInitComplete: jest.fn(() => () => {
      /* unsubscribe */
    }),
    onInitError: jest.fn(() => () => {
      /* unsubscribe */
    }),
  },
  sync: {
    onProgress: jest.fn(),
    getStatus: jest.fn().mockResolvedValue({
      pendingCount: 0,
      perSd: [],
      isSyncing: false,
    }),
    onStatusChanged: jest.fn(() => () => {
      /* unsubscribe */
    }),
    getStaleSyncs: jest.fn().mockResolvedValue([]),
    onStaleEntriesChanged: jest.fn(() => () => {
      /* unsubscribe */
    }),
    skipStaleEntry: jest.fn().mockResolvedValue({ success: true }),
    retryStaleEntry: jest.fn().mockResolvedValue({ success: true }),
    exportDiagnostics: jest.fn().mockResolvedValue({ success: true }),
  },
  appState: {
    get: jest.fn().mockResolvedValue(null),
    set: jest.fn().mockResolvedValue(undefined),
  },
  menu: {
    onNewNote: jest.fn(() => () => {
      /* unsubscribe */
    }),
    onNewFolder: jest.fn(() => () => {
      /* unsubscribe */
    }),
    onFind: jest.fn(() => () => {
      /* unsubscribe */
    }),
    onFindInNote: jest.fn(() => () => {
      /* unsubscribe */
    }),
    onToggleDarkMode: jest.fn(() => () => {
      /* unsubscribe */
    }),
    onToggleFolderPanel: jest.fn(() => () => {
      /* unsubscribe */
    }),
    onToggleTagsPanel: jest.fn(() => () => {
      /* unsubscribe */
    }),
    onAbout: jest.fn(() => () => {
      /* unsubscribe */
    }),
    onCreateSnapshot: jest.fn(() => () => {
      /* unsubscribe */
    }),
    onNoteInfo: jest.fn(() => () => {
      /* unsubscribe */
    }),
    onViewHistory: jest.fn(() => () => {
      /* unsubscribe */
    }),
    onExportSelectedNotes: jest.fn(() => () => {
      /* unsubscribe */
    }),
    onExportAllNotes: jest.fn(() => () => {
      /* unsubscribe */
    }),
    onReloadFromCRDTLogs: jest.fn(() => () => {
      /* unsubscribe */
    }),
    onReindexNotes: jest.fn(() => () => {
      /* unsubscribe */
    }),
    onSyncStatus: jest.fn(() => () => {
      /* unsubscribe */
    }),
<<<<<<< HEAD
    onStorageInspector: jest.fn(() => () => {
=======
    onImportMarkdown: jest.fn(() => () => {
>>>>>>> bbfacf0d
      /* unsubscribe */
    }),
  },
  export: {
    selectDirectory: jest.fn(() => Promise.resolve(null)),
    writeFile: jest.fn(() => Promise.resolve({ success: true })),
    createDirectory: jest.fn(() => Promise.resolve({ success: true })),
    getNotesForExport: jest.fn(() => Promise.resolve([])),
    showCompletionMessage: jest.fn(() => Promise.resolve()),
  },
  shutdown: {
    onProgress: jest.fn(() => () => {
      /* unsubscribe */
    }),
    onComplete: jest.fn(() => () => {
      /* unsubscribe */
    }),
  },
  tools: {
    onReindexProgress: jest.fn(() => () => {
      /* unsubscribe */
    }),
    onReindexComplete: jest.fn(() => () => {
      /* unsubscribe */
    }),
    onReindexError: jest.fn(() => () => {
      /* unsubscribe */
    }),
    reindexNotes: jest.fn(() => Promise.resolve()),
  },
};

Object.defineProperty(window, 'electronAPI', {
  value: mockElectronAPI,
  writable: true,
});

describe('App', () => {
  beforeEach(() => {
    jest.clearAllMocks();
    // Make onUpdated return an unsubscribe function
    mockElectronAPI.folder.onUpdated.mockReturnValue(() => {
      /* unsubscribe */
    });
    mockElectronAPI.note.onUpdated.mockReturnValue(() => {
      /* unsubscribe */
    });
    mockElectronAPI.note.onDeleted.mockReturnValue(() => {
      /* unsubscribe */
    });
    mockElectronAPI.note.onRestored.mockReturnValue(() => {
      /* unsubscribe */
    });
    mockElectronAPI.note.onPermanentDeleted.mockReturnValue(() => {
      /* unsubscribe */
    });
    mockElectronAPI.note.onCreated.mockReturnValue(() => {
      /* unsubscribe */
    });
    mockElectronAPI.note.onExternalUpdate.mockReturnValue(() => {
      /* unsubscribe */
    });
    mockElectronAPI.note.onTitleUpdated.mockReturnValue(() => {
      /* unsubscribe */
    });
    mockElectronAPI.note.onPinned.mockReturnValue(() => {
      /* unsubscribe */
    });
    mockElectronAPI.note.onMoved.mockReturnValue(() => {
      /* unsubscribe */
    });
    mockElectronAPI.sd.onUpdated.mockReturnValue(() => {
      /* unsubscribe */
    });
    mockElectronAPI.sd.onOpenSettings.mockReturnValue(() => {
      /* unsubscribe */
    });
    mockElectronAPI.sync.onProgress.mockReturnValue(() => {
      /* unsubscribe */
    });
  });
  it('should render the three-panel layout', async () => {
    const { container } = render(<App />);
    // Check that the panel group is rendered
    const panelGroup = container.querySelector('[data-testid="panel-group"]');
    expect(panelGroup).toBeInTheDocument();

    // Wait for appState to be called
    await waitFor(() => {
      expect(mockElectronAPI.appState.get).toHaveBeenCalled();
    });
  });

  it('should render all main panels', async () => {
    const { container } = render(<App />);
    // Check that key panels are rendered (left sidebar with nested folders/tags, notes list, editor)
    const panels = container.querySelectorAll('[data-testid="panel"]');
    // We have nested panels in the left sidebar, so just verify we have multiple panels
    expect(panels.length).toBeGreaterThanOrEqual(3);

    // Wait for appState to be called
    await waitFor(() => {
      expect(mockElectronAPI.appState.get).toHaveBeenCalled();
    });
  });

  it('should render folder panel content', async () => {
    render(<App />);
    expect(screen.getByText('Folders')).toBeInTheDocument();

    // Wait for appState to be called
    await waitFor(() => {
      expect(mockElectronAPI.appState.get).toHaveBeenCalled();
    });
  });

  it('should render notes list panel content', async () => {
    render(<App />);

    // Should show loading initially
    expect(screen.getByText('Loading notes...')).toBeInTheDocument();

    // Wait for notes to load and show empty state
    await waitFor(() => {
      expect(screen.getByText('No notes in this folder')).toBeInTheDocument();
    });
  });

  it('should render editor panel content', async () => {
    render(<App />);

    // Wait for editor to finish loading
    await waitFor(() => {
      expect(screen.getByTestId('tiptap-editor')).toBeInTheDocument();
    });

    // Verify appState was called
    expect(mockElectronAPI.appState.get).toHaveBeenCalled();
  });

  it('should use Material-UI theme', async () => {
    const { container } = render(<App />);
    // Check that MUI CssBaseline is applied
    expect(container.firstChild).toBeTruthy();

    // Wait for appState to be called
    await waitFor(() => {
      expect(mockElectronAPI.appState.get).toHaveBeenCalled();
    });
  });
});<|MERGE_RESOLUTION|>--- conflicted
+++ resolved
@@ -144,11 +144,10 @@
     onSyncStatus: jest.fn(() => () => {
       /* unsubscribe */
     }),
-<<<<<<< HEAD
     onStorageInspector: jest.fn(() => () => {
-=======
+      /* unsubscribe */
+    }),
     onImportMarkdown: jest.fn(() => () => {
->>>>>>> bbfacf0d
       /* unsubscribe */
     }),
   },
