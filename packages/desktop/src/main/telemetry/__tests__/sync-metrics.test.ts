--- conflicted
+++ resolved
@@ -2,11 +2,7 @@
  * Tests for SyncMetrics
  */
 
-<<<<<<< HEAD
-import { SyncMetrics, getSyncMetrics } from '../sync-metrics';
-=======
 import { getSyncMetrics, SyncMetrics } from '../sync-metrics';
->>>>>>> 4e0be031
 
 // Mock OpenTelemetry metrics
 const mockRecord = jest.fn();
