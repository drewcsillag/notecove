--- conflicted
+++ resolved
@@ -88,21 +88,19 @@
 import type { DiagnosticsManager } from '../diagnostics-manager';
 import type { BackupManager } from '../backup-manager';
 import {
-<<<<<<< HEAD
   StorageInspectorService,
   type SDContentsResult,
   type FileInfoResult,
   type ParsedFileResult,
   type InspectorFileType,
 } from '../storage-inspector';
-=======
+import {
   ImportService,
   scanPath,
   type ScanResult,
   type ImportOptions,
   type ImportProgress,
 } from '../import';
->>>>>>> bbfacf0d
 
 /**
  * Callback type for broadcasting to web clients via WebSocket
@@ -113,11 +111,8 @@
   private webBroadcastCallback: WebBroadcastCallback | undefined;
   private thumbnailGenerator: ThumbnailGenerator;
   private imageCleanupManager: ImageCleanupManager;
-<<<<<<< HEAD
   private storageInspectorService: StorageInspectorService;
-=======
   private currentImport: ImportService | undefined;
->>>>>>> bbfacf0d
 
   constructor(
     private crdtManager: CRDTManager,
@@ -4336,7 +4331,6 @@
     }
   }
 
-<<<<<<< HEAD
   /**
    * List contents of a Storage Directory for the inspector
    */
@@ -4367,7 +4361,7 @@
     type: InspectorFileType
   ): ParsedFileResult {
     return this.storageInspectorService.parseFile(data, type);
-=======
+  }
   // ===========================================================================
   // Import Operations
   // ===========================================================================
@@ -4516,7 +4510,6 @@
       return { success: true };
     }
     return { success: false };
->>>>>>> bbfacf0d
   }
 }
 
