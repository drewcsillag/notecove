--- conflicted
+++ resolved
@@ -111,13 +111,6 @@
   type ParsedFileResult,
   type InspectorFileType,
 } from '../storage-inspector';
-import {
-  ImportService,
-  scanPath,
-  type ScanResult,
-  type ImportOptions,
-  type ImportProgress,
-} from '../import';
 
 /**
  * Callback type for broadcasting to web clients via WebSocket
@@ -129,7 +122,6 @@
   private thumbnailGenerator: ThumbnailGenerator;
   private imageCleanupManager: ImageCleanupManager;
   private storageInspectorService: StorageInspectorService;
-  private currentImport: ImportService | undefined;
 
   constructor(
     private crdtManager: CRDTManager,
@@ -434,12 +426,6 @@
     ipcMain.handle('export:showCompletionMessage', this.handleShowExportCompletion.bind(this));
     ipcMain.handle('export:copyImageFile', this.handleCopyImageForExport.bind(this));
 
-    // Import operations
-    ipcMain.handle('import:selectSource', this.handleSelectImportSource.bind(this));
-    ipcMain.handle('import:scanSource', this.handleScanImportSource.bind(this));
-    ipcMain.handle('import:execute', this.handleExecuteImport.bind(this));
-    ipcMain.handle('import:cancel', this.handleCancelImport.bind(this));
-
     // Tools operations
     ipcMain.handle('tools:reindexNotes', this.handleReindexNotes.bind(this));
 
@@ -480,6 +466,12 @@
     ipcMain.handle('inspector:listSDContents', this.handleListSDContents.bind(this));
     ipcMain.handle('inspector:readFileInfo', this.handleReadFileInfo.bind(this));
     ipcMain.handle('inspector:parseFile', this.handleParseFile.bind(this));
+
+    // Import operations
+    ipcMain.handle('import:selectSource', this.handleSelectImportSource.bind(this));
+    ipcMain.handle('import:scanSource', this.handleScanImportSource.bind(this));
+    ipcMain.handle('import:execute', this.handleExecuteImport.bind(this));
+    ipcMain.handle('import:cancel', this.handleCancelImport.bind(this));
 
     // Comment operations
     ipcMain.handle('comment:getThreads', this.handleGetCommentThreads.bind(this));
@@ -4402,7 +4394,7 @@
   ): ParsedFileResult {
     return this.storageInspectorService.parseFile(data, type);
   }
-<<<<<<< HEAD
+
   // ===========================================================================
   // Import Operations
   // ===========================================================================
@@ -4551,7 +4543,7 @@
       return { success: true };
     }
     return { success: false };
-=======
+  }
 
   // ============================================================================
   // Comment Handlers
@@ -5016,7 +5008,6 @@
     }
 
     return users;
->>>>>>> 400cef64
   }
 }
 
