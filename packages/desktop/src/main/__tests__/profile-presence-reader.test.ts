--- conflicted
+++ resolved
@@ -468,11 +468,7 @@
 
       // Should fall back to cached presences
       expect(results).toHaveLength(1);
-<<<<<<< HEAD
-      expect(results[0]!.profileName).toBe('Cached Profile');
-=======
       expect(results[0]?.profileName).toBe('Cached Profile');
->>>>>>> 4e0be031
       expect(mockDb.getProfilePresenceCacheBySd).toHaveBeenCalledWith(testSdId);
 
       consoleSpy.mockRestore();
