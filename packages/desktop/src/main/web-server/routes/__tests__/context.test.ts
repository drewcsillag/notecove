--- conflicted
+++ resolved
@@ -2,12 +2,7 @@
  * Tests for Route Handler Context
  */
 
-<<<<<<< HEAD
-/* eslint-disable @typescript-eslint/no-unsafe-argument */
-
-=======
 import type { FastifyReply } from 'fastify';
->>>>>>> 4e0be031
 import {
   setRouteContext,
   getRouteContext,
@@ -19,14 +14,6 @@
 } from '../context';
 
 // Mock FastifyReply
-<<<<<<< HEAD
-const createMockReply = () => {
-  const reply: { status: jest.Mock; send: jest.Mock } = {
-    status: jest.fn().mockReturnThis(),
-    send: jest.fn().mockReturnThis(),
-  };
-  return reply;
-=======
 interface MockReply extends FastifyReply {
   status: jest.Mock;
   send: jest.Mock;
@@ -38,7 +25,6 @@
     send: jest.fn().mockReturnThis(),
   };
   return reply as unknown as MockReply;
->>>>>>> 4e0be031
 };
 
 describe('Route Handler Context', () => {
